flask>=0.10.1
Pillow>=7.1.0
pygments>=2.1.3
boto>=2.20.1
cachetools>=1.1.6
colorama>=0.3.2
dateutils>=0.6.6
ipython>=5.0.0
lockfile>=0.10.2
matplotlib>=1.5.1
networkx>=2.1
numpy>=1.14.2
opencv-python
pandas>=0.19.2
parse>=1.6.6
pyasn1>=0.1.7
pyparsing>=2.1.5
pyzmq>=14.7.0
requests>=2.5.0
scikit-image>=0.12.3
scikit-learn>=0.17.1
scipy>=0.18.0
setuptools>=34.1.0
simplejson>=3.6.5
six>=1.10.0
statsmodels>=0.6.1


futures>=3.2.0;python_version<="2.7"
pathlib;python_version<="2.7"

delorean
ubelt >= 0.8.7
futures_actors

utool >= 2.1.2
vtool_ibeis >= 2.1.0
<<<<<<< HEAD
dtool_ibeis >= 1.0.0
=======
plottool_ibeis >= 2.1.0
>>>>>>> fb75fec3
guitool_ibeis >= 2.0.0

pyqt5>= 5.11.2;python_version>'2.7'  

pynmea2>=1.5.3
tornado>=4.2.1<|MERGE_RESOLUTION|>--- conflicted
+++ resolved
@@ -35,11 +35,6 @@
 
 utool >= 2.1.2
 vtool_ibeis >= 2.1.0
-<<<<<<< HEAD
-dtool_ibeis >= 1.0.0
-=======
-plottool_ibeis >= 2.1.0
->>>>>>> fb75fec3
 guitool_ibeis >= 2.0.0
 
 pyqt5>= 5.11.2;python_version>'2.7'  
