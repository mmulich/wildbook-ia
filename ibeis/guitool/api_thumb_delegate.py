--- conflicted
+++ resolved
@@ -81,12 +81,8 @@
             utool.printex(ex)
             return
         if not exists(img_path):
-<<<<<<< HEAD
             if VERBOSE:
                 print('[ThumbDelegate] SOURCE IMAGE NOT COMPUTED')
-=======
-            #print('[ThumbDelegate] SOURCE IMAGE NOT COMPUTED')
->>>>>>> 08fe99fb
             return None
         if not exists(thumb_path):
             # Start computation of thumb if needed
