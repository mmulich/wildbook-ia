"""
sysres.py == system_resources
Module for dealing with system resoureces in the context of IBEIS
but without the need for an actual IBEIS Controller

"""
from __future__ import absolute_import, division, print_function
import os
from os.path import exists, join, realpath
import utool
import utool as ut
from utool import util_cache, util_list
from ibeis import constants as const
from ibeis import params

# Inject utool functions
(print, print_, printDBG, rrr, profile) = utool.inject(
    __name__, '[sysres]', DEBUG=False)

WORKDIR_CACHEID   = 'work_directory_cache_id'
DEFAULTDB_CAHCEID = 'cached_dbdir'
LOGDIR_CACHEID = utool.logdir_cacheid
__APPNAME__ = 'ibeis'


def get_ibeis_resource_dir():
    return ut.ensure_app_resource_dir('ibeis')


def _ibeis_cache_dump():
    util_cache.global_cache_dump(appname=__APPNAME__)


def _ibeis_cache_write(key, val):
    """ Writes to global IBEIS cache """
    print('[sysres] set %s=%r' % (key, val))
    util_cache.global_cache_write(key, val, appname=__APPNAME__)


def _ibeis_cache_read(key, **kwargs):
    """ Reads from global IBEIS cache """
    return util_cache.global_cache_read(key, appname=__APPNAME__, **kwargs)


# Specific cache getters / setters

def set_default_dbdir(dbdir):
    printDBG('[sysres] SETTING DEFAULT DBDIR: %r' % dbdir)
    _ibeis_cache_write(DEFAULTDB_CAHCEID, dbdir)


def get_default_dbdir():
    dbdir = _ibeis_cache_read(DEFAULTDB_CAHCEID, default=None)
    printDBG('[sysres] READING DEFAULT DBDIR: %r' % dbdir)
    return dbdir


def get_syncdir():
    # TODO: Allow dirs in syncdir to count as in workdir
    secret = 'AFETDAKURTJ6WH3PXYOTJDBO3KBC2KJJP'  # NOQA


def get_workdir(allow_gui=True):
    """ Returns the work directory set for this computer.  If allow_gui is true,
    a dialog will ask a user to specify the workdir if it does not exist. """
    work_dir = _ibeis_cache_read(WORKDIR_CACHEID, default='.')
    if work_dir is not '.' and exists(work_dir):
        return work_dir
    if allow_gui:
        work_dir = set_workdir()
        return get_workdir(allow_gui=False)
    return None


def set_workdir(work_dir=None, allow_gui=True):
    """ Sets the workdirectory for this computer """
    if work_dir is None and allow_gui:
        work_dir = guiselect_workdir()
    if work_dir is None or not exists(work_dir):
        raise AssertionError('invalid workdir=%r' % work_dir)
    _ibeis_cache_write(WORKDIR_CACHEID, work_dir)


def set_logdir(log_dir):
    utool.ensuredir(log_dir)
    utool.stop_logging()
    _ibeis_cache_write(LOGDIR_CACHEID, log_dir)
    utool.start_logging(appname=__APPNAME__)


def get_rawdir():
    """ Returns the standard raw data directory """
    workdir = get_workdir()
    rawdir = utool.truepath(join(workdir, '../raw'))
    return rawdir


def guiselect_workdir():
    """ Prompts the user to specify a work directory """
    import guitool
    guitool.ensure_qtapp()
    # Gui selection
    work_dir = guitool.select_directory('Work dir not currently set.' +
                                        'Select a work directory')
    # Make sure selection is ok
    if not exists(work_dir):
        try_again = guitool.user_option(
            paremt=None,
            msg='Directory %r does not exist.' % work_dir,
            title='get work dir failed',
            options=['Try Again'],
            use_cache=False)
        if try_again == 'Try Again':
            return guiselect_workdir()
    return work_dir


def get_dbalias_dict():
    dbalias_dict = {}
    if utool.is_developer():
        # For jon's convinience
        dbalias_dict.update({
            'NAUTS':            'NAUT_Dan',
            'WD':               'WD_Siva',
            'LF':               'LF_all',
            'GZ':               'GZ_ALL',
            'MOTHERS':          'PZ_MOTHERS',
            'FROGS':            'Frogs',
            'TOADS':            'WY_Toads',
            'SEALS_SPOTTED':    'Seals',

            'OXFORD':           'Oxford_Buildings',
            'PARIS':            'Paris_Buildings',

            'JAG_KELLY':        'JAG_Kelly',
            'JAG_KIERYN':       'JAG_Kieryn',
            'WILDEBEAST':       'Wildebeast',
            'WDOGS':            'WD_Siva',

            'PZ':               'PZ_FlankHack',
            'PZ2':              'PZ-Sweatwater',
            'PZ_MARIANNE':      'PZ_Marianne',
            'PZ_DANEXT_TEST':   'PZ_DanExt_Test',
            'PZ_DANEXT_ALL':    'PZ_DanExt_All',

            'LF_ALL':           'LF_all',
            'WS_HARD':          'WS_hard',
            'SONOGRAMS':        'sonograms',

        })
        dbalias_dict['JAG'] = dbalias_dict['JAG_KELLY']
    return dbalias_dict


def db_to_dbdir(db, allow_newdir=False, extra_workdirs=[], use_sync=False):
    """ Implicitly gets dbdir. Searches for db inside of workdir """
    if utool.VERBOSE:
        print('[sysres] db_to_dbdir: db=%r, allow_newdir=%r' % (db, allow_newdir))

    work_dir = get_workdir()
    dbalias_dict = get_dbalias_dict()

    workdir_list = []
    for extra_dir in extra_workdirs:
        if exists(extra_dir):
            workdir_list.append(extra_dir)
    if use_sync:
        sync_dir = join(work_dir, '../sync')
        if exists(sync_dir):
            workdir_list.append(sync_dir)
    workdir_list.append(work_dir)  # TODO: Allow multiple workdirs

    # Check all of your work directories for the database
    for _dir in workdir_list:
        dbdir = realpath(join(_dir, db))
        # Use db aliases
        if not exists(dbdir) and db.upper() in dbalias_dict:
            dbdir = join(_dir, dbalias_dict[db.upper()])
        if exists(dbdir):
            break

    # Create the database if newdbs are allowed in the workdir
    #print('allow_newdir=%r' % allow_newdir)
    if allow_newdir:
        utool.ensuredir(dbdir, verbose=True)

    # Complain if the implicit dbdir does not exist
    if not exists(dbdir):
        print('!!!')
        print('[sysres] WARNING: db=%r not found in work_dir=%r' %
              (db, work_dir))
        fname_list = os.listdir(work_dir)
        lower_list = [fname.lower() for fname in fname_list]
        index = util_list.listfind(lower_list, db.lower())
        if index is not None:
            print('[sysres] WARNING: db capitalization seems to be off')
            if not utool.STRICT:
                print('[sysres] attempting to fix it')
                db = fname_list[index]
                dbdir = join(work_dir, db)
                print('[sysres] dbdir=%r' % dbdir)
                print('[sysres] db=%r' % db)
        if not exists(dbdir):
            msg = '[sysres!] ERROR: Database does not exist and allow_newdir=False'
            print('<!!!>')
            print(msg)
            print('[sysres!] Here is a list of valid dbs: ' +
                  utool.indentjoin(sorted(fname_list), '\n  * '))
            print('[sysres!] dbdir=%r' % dbdir)
            print('[sysres!] db=%r' % db)
            print('[sysres!] work_dir=%r' % work_dir)
            print('</!!!>')
            raise AssertionError(msg)
        print('!!!')
    return dbdir


def get_args_dbdir(defaultdb=None, allow_newdir=False, db=None, dbdir=None, cache_priority=True):
    """ Machinery for finding a database directory """
    '''
        # LEGACY DB ARG PARSING:
        if dbdir is None and db is not None:
            printDBG('[sysres] use command line dbdir')
            dbdir = params.args.dbdir
        if db is None and dbdir is not None:
            printDBG('[sysres] use command line db')
            db = params.args.db
        if dbdir == 'None' or db == 'None':
            print('Forcing no dbdir')
            # If specified as the string none, the user forces no db
            return None
        # Force absolute path
        if dbdir is not None:
            dbdir = realpath(dbdir)
            printDBG('[sysres] realpath dbdir: %r' % dbdir)
        # Invalidate bad values
        if dbdir is None or dbdir in ['', ' ', '.']:  # or not exists(dbdir):
            dbdir = None
            printDBG('[sysres] Invalidate dbdir: %r' % dbdir)
        # Fallback onto args.db
        if dbdir is None:
            printDBG('[sysres] Trying cache')
            # Try a cached / commandline / default db
            if db is None and defaultdb == 'cache' and not params.args.nocache_db:
                dbdir = get_default_dbdir()
                #if not utool.QUIET and utool.VERBOSE:
                printDBG('[sysres] Loading dbdir from cache.')
                printDBG('[sysres] dbdir=%r' % (dbdir,))
            elif db is not None:
                dbdir = db_to_dbdir(db, allow_newdir=allow_newdir)
            elif defaultdb is not None:
                dbdir = db_to_dbdir(defaultdb, allow_newdir=allow_newdir)
        printDBG('[sysres] return get_args_dbdir: dbdir=%r' % (dbdir,))
        return dbdir
    '''
    if not utool.QUIET and utool.VERBOSE:
        print('[sysres] get_args_dbdir: parsing commandline for dbdir')
        print('[sysres] defaultdb=%r, allow_newdir=%r, cache_priority=%r' % (defaultdb, allow_newdir, cache_priority))
        print('[sysres] db=%r, dbdir=%r' % (db, dbdir))

    def _db_arg_priorty(dbdir_, db_):
        invalid = ['', ' ', '.', 'None']
        # Invalidate bad db's
        if dbdir_ in invalid:
            dbdir_ = None
        if db_ in invalid:
            db_ = None
        # Return values with a priority
        if dbdir_ is not None:
            return realpath(dbdir_)
        if db_ is not None:
            return db_to_dbdir(db_, allow_newdir=allow_newdir)
        return None

    if not cache_priority:
        # Check function's passed args
        dbdir = _db_arg_priorty(dbdir, db)
        if dbdir is not None:
            return dbdir
        # Get command line args
        dbdir = params.args.dbdir
        db = params.args.db
        # Check command line passed args
        dbdir = _db_arg_priorty(dbdir, db)
        if dbdir is not None:
            return dbdir
    # Return cached database directory
    if defaultdb == 'cache':
        return get_default_dbdir()
    else:
        return db_to_dbdir(defaultdb, allow_newdir=allow_newdir)


def is_ibeisdb(path):
    """ Checks to see if path contains the IBEIS internal dir """
    return exists(join(path, const.PATH_NAMES._ibsdb))


def is_hsdb(dbdir):
    return is_hsdbv4(dbdir) or is_hsdbv3(dbdir)


def is_hsdbv4(dbdir):
    has4 = (exists(join(dbdir, '_hsdb')) and
            exists(join(dbdir, '_hsdb', 'name_table.csv')) and
            exists(join(dbdir, '_hsdb', 'image_table.csv')) and
            exists(join(dbdir, '_hsdb', 'chip_table.csv')))
    return has4


def is_hsdbv3(dbdir):
    has3 = (exists(join(dbdir, '.hs_internals')) and
            exists(join(dbdir, '.hs_internals', 'name_table.csv')) and
            exists(join(dbdir, '.hs_internals', 'image_table.csv')) and
            exists(join(dbdir, '.hs_internals', 'chip_table.csv')))
    return has3


def get_hsinternal(hsdb_dir):
    internal_dir = join(hsdb_dir, '_hsdb')
    if not is_hsdbv4(hsdb_dir):
        internal_dir = join(hsdb_dir, '.hs_internals')
    return internal_dir


def is_hsinternal(dbdir):
    return exists(join(dbdir, '.hs_internals'))


def get_ibsdb_list(workdir=None):
    import numpy as np
    if workdir is None:
        workdir = get_workdir()
    dbname_list = os.listdir(workdir)
    dbpath_list = np.array([join(workdir, name) for name in dbname_list])
    is_ibs_list = np.array(list(map(is_ibeisdb, dbpath_list)))
    ibsdb_list  = dbpath_list[is_ibs_list].tolist()
    return ibsdb_list


def ensure_pz_mtest():
    """
    Ensures that you have the PZ_MTEST dataset

    Example:
        >>> # DISABLE DOCTEST
        >>> pass
    """
    from ibeis import sysres
    import utool
    workdir = sysres.get_workdir()
    mtest_zipped_url = const.ZIPPED_URLS.PZ_MTEST
    mtest_dir = utool.grab_zipped_url(mtest_zipped_url, ensure=True, download_dir=workdir)
    print('have mtest_dir=%r' % (mtest_dir,))
    # update the the newest database version
    import ibeis
    ibs = ibeis.opendb('PZ_MTEST')
    print('cleaning up old database and ensureing everything is properly computed')
    ibs.db.vacuum()
    valid_aids = ibs.get_valid_aids()
    assert len(valid_aids) == 119
    ibs.update_annot_semantic_uuids(valid_aids)
    ibs.print_annotation_table()

    nid = ibs.get_name_rowids_from_text('', ensure=False)
    if nid is not None:
        ibs.set_name_texts([nid], ['lostname'])


def ensure_nauts():
    """ Ensures that you have the NAUT_test dataset """
    from ibeis import sysres
    import utool
    workdir = sysres.get_workdir()
    nauts_zipped_url = const.ZIPPED_URLS.NAUTS
    nauts_dir = utool.grab_zipped_url(nauts_zipped_url, ensure=True, download_dir=workdir)
    print('have nauts_dir=%r' % (nauts_dir,))


<<<<<<< HEAD
def get_global_distinctiveness_modeldir(ensure=True):
    resource_dir = get_ibeis_resource_dir()
    global_distinctdir = join(resource_dir, const.PATH_NAMES.distinctdir)
    if ensure:
        ut.ensuredir(global_distinctdir)
    return global_distinctdir


def resolve_species(species_code):
    r"""
    Args:
        species_code (str): can either be species_code or species_text

    CommandLine:
        python -m ibeis.dev.sysres --test-resolve_species

    Example:
        >>> # DISABLE_DOCTEST
        >>> from ibeis.dev.sysres import *  # NOQA
        >>> # build test data
        >>> species = 'GZ'
        >>> # execute function
        >>> result = resolve_species(species)
        >>> # verify results
        >>> print(result)
        zebra_grevys
    """
    species_text = const.SPECIES_CODE_TO_TEXT.get(species_code.upper(), species_code).lower()
    assert species_text in const.VALID_SPECIES, 'cannot resolve species_text=%r' % (species_text,)
    return species_text
=======
def grab_example_smart_xml_fpath():
    """ Gets smart example xml

    Example:
        >>> # DISABLE_DOCTEST
        >>> import ibeis
        >>> import utool as ut
        >>> import os
        >>> smart_xml_fpath = ibeis.sysres.grab_example_smart_xml_fpath()
        >>> os.system('gvim ' + smart_xml_fpath)
        >>> #ut.editfile(smart_xml_fpath)

    """
    import utool
    smart_xml_url = 'https://www.dropbox.com/s/g1mpjzp57wfnhk6/LWC_000261.xml'
    smart_sml_fpath = utool.grab_file_url(smart_xml_url, ensure=True, appname='ibeis')
    return smart_sml_fpath
>>>>>>> 812b90dd


if __name__ == '__main__':
    """
    CommandLine:
        python -m ibeis.dev.sysres
        python -m ibeis.dev.sysres --allexamples
        python -m ibeis.dev.sysres --allexamples --noface --nosrc
    """
    import multiprocessing
    multiprocessing.freeze_support()  # for win32
    import utool as ut  # NOQA
    ut.doctest_funcs()<|MERGE_RESOLUTION|>--- conflicted
+++ resolved
@@ -377,7 +377,6 @@
     print('have nauts_dir=%r' % (nauts_dir,))
 
 
-<<<<<<< HEAD
 def get_global_distinctiveness_modeldir(ensure=True):
     resource_dir = get_ibeis_resource_dir()
     global_distinctdir = join(resource_dir, const.PATH_NAMES.distinctdir)
@@ -408,7 +407,8 @@
     species_text = const.SPECIES_CODE_TO_TEXT.get(species_code.upper(), species_code).lower()
     assert species_text in const.VALID_SPECIES, 'cannot resolve species_text=%r' % (species_text,)
     return species_text
-=======
+
+
 def grab_example_smart_xml_fpath():
     """ Gets smart example xml
 
@@ -426,7 +426,6 @@
     smart_xml_url = 'https://www.dropbox.com/s/g1mpjzp57wfnhk6/LWC_000261.xml'
     smart_sml_fpath = utool.grab_file_url(smart_xml_url, ensure=True, appname='ibeis')
     return smart_sml_fpath
->>>>>>> 812b90dd
 
 
 if __name__ == '__main__':
