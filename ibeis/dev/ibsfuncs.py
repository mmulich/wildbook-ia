--- conflicted
+++ resolved
@@ -1,7 +1,7 @@
 # developer convenience functions for ibs
 from __future__ import absolute_import, division, print_function
 from itertools import izip
-from os.path import relpath, split, join, exists, isabs, splitext
+from os.path import relpath, split, join, exists
 import utool
 # Inject utool functions
 (print, print_, printDBG, rrr, profile) = utool.inject(
@@ -55,8 +55,8 @@
     """
     FORMATS = {
         'testdata': utool.named_field_regex([
-            ('name', r'[a-zA-Z]+'), # all alpha characters
-            ('id',   r'\d*'),       # first numbers (if existant)
+            ('name', r'[a-zA-Z]+'),  # all alpha characters
+            ('id',   r'\d*'),        # first numbers (if existant)
             ( None,  r'\.'),
             ('ext',  r'\w+'),
         ]),
@@ -226,13 +226,13 @@
     return desc_cache
 
 
-<<<<<<< HEAD
 def get_roi_is_hard(ibs, rid_list):
     notes_list = ibs.get_roi_notes(rid_list)
     is_hard_list = ['hard' in notes.lower().split() for (notes)
                     in notes_list]
     return is_hard_list
-=======
+
+
 def localize_images(ibs, gid_list=None):
     if gid_list is None:
         gid_list  = ibs.get_valid_gids()
@@ -240,10 +240,9 @@
     guuid_list = ibs.get_image_uuids(gid_list)
     gext_list  = ibs.get_image_exts(gid_list)
     # Build list of image names based on uuid in the ibeis imgdir
-    local_gname_list = [str(guuid) + splitext(gpath)[1] for guuid, gpath, in izip(guuid_list, gpath_list)]
+    local_gname_list = [str(guuid) + ext for guuid, ext, in izip(guuid_list, gext_list)]
     local_gpath_list = [join(ibs.imgdir, gname) for gname in local_gname_list]
     utool.copy_list(gpath_list, local_gpath_list, lbl='Localizing Images: ')
     ibs.set_image_uris(gid_list, local_gname_list)
 
-    assert all(map(exists, local_gpath_list)), 'not all images copied'
->>>>>>> 486340c3
+    assert all(map(exists, local_gpath_list)), 'not all images copied'