--- conflicted
+++ resolved
@@ -205,12 +205,8 @@
         """
         if tblnames is None:
             tblnames = ibswgt.super_tblname_list
-        model_list = [ibswgt.models[tblname] for tblname in tblnames]
-<<<<<<< HEAD
-        #model_list = [ibswgt.models[tblname] for tblname in tblnames if ibswgt.views[tblname].isVisible()]
-=======
+        #model_list = [ibswgt.models[tblname] for tblname in tblnames]
         model_list = [ibswgt.models[tblname] for tblname in tblnames if ibswgt.views[tblname].isVisible()]
->>>>>>> 55c12ec0
         with ChangingModelLayout(model_list):
             for tblname in tblnames:
                 yield tblname
