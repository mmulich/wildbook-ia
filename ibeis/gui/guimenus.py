# -*- coding: utf-8 -*-
"""
This module defines all of the menu items in the main GUI
as well as their callbacks in guiback
"""
from __future__ import absolute_import, division, print_function
import utool as ut
import functools
from ibeis import constants as const
<<<<<<< HEAD
import guitool as gt

(print, rrr, profile) = ut.inject2(__name__)
=======
import guitool_ibeis as gt
ut.noinject(__name__, '[guimenus]')
>>>>>>> b03c0ca8


class DummyBack(object):
    def __init__(self):
        print('using dummy back')
        pass
    def __getattr__(self, name):
        #print(name)
        if name.startswith('_'):
            return self.__dict__[name]
        import mock
        mock.Mock()
        return mock.Mock()


def setup_dummy_menus():
    r"""
    CommandLine:
        python -m ibeis.gui.guimenus --test-setup_dummy_menus

    Example:
        >>> # DISABLE_DOCTEST
        >>> from ibeis.gui.guimenus import *  # NOQA
        >>> result = setup_dummy_menus()
        >>> print(result)
    """
    #import unittest
    import guitool_ibeis as gt
    gt.ensure_qapp()  # must be ensured before any embeding
    mainwin = gt.QtWidgets.QMainWindow()
    back = DummyBack()
    import mock
    mainwin.expand_names_tree = mock.Mock
    setup_menus(mainwin, back)
    mainwin.show()
    mainwin.resize(600, 100)
    #ut.embed()
    gt.qtapp_loop(mainwin, frequency=100)
    #gt.qtapp_loop(mainwin, frequency=100, ipy=ut.inIPython())


def setup_menus(mainwin, back=None):
    if ut.VERBOSE:
        print('[guimenus] creating menus')
    mainwin.menubar = gt.newMenubar(mainwin)
    if back is None:
        back = DummyBack()
    setup_file_menu(mainwin, back)
    setup_view_menu(mainwin, back)
    setup_actions_menu(mainwin, back)
    #setup_batch_menu(mainwin, back)
    #setup_checks_menu(mainwin, back)
    setup_option_menu(mainwin, back)
    setup_refresh_menu(mainwin, back)
    #setup_wildbook_menu(mainwin, back)
    setup_web_menu(mainwin, back)
    setup_help_menu(mainwin, back)
    setup_developer_menu(mainwin, back)
    setup_zebra_menu(mainwin, back)


def setup_file_menu(mainwin, back):
    """ FILE MENU """
    mainwin.menuFile = mainwin.menubar.newMenu('File')
    menu = mainwin.menuFile
    menu.newAction(
        name='actionNew_Database',
        text='New Database',
        tooltip='Create a new folder to use as a database.',
        shortcut='Ctrl+N',
        triggered=back.new_database)
    menu.newAction(
        name='actionOpen_Database',
        text='Open Database',
        tooltip='Opens a different database folder.',
        shortcut='Ctrl+O',
        triggered=back.open_database)
    menu.addSeparator()
    menu.newAction(
        name='actionBackup_Database',
        tooltip='Backup the current main database.',
        text='Backup Database',
        shortcut='Ctrl+B',
        triggered=back.backup_database)
    menu.newAction(
        name='actionExport_Database',
        tooltip='Dumps and exports database as csv tables.',
        text='Export As CSV',
        triggered=back.export_database_as_csv)
    menu.newAction(
        name='actionDuplicate_Database',
        tooltip='Creates a duplicate of the database',
        text='Duplicate Database',
        triggered=back.make_database_duplicate)
    menu.addSeparator()
    menu.newAction(
        name='actionImport_Img_file',
        text='Import Images (select file(s))',
        triggered=back.import_images_from_file)
    menu.newAction(
        name='actionImport_Img_dir',
        text='Import Images (select directory)',
        shortcut='Ctrl+I',
        triggered=back.import_images_from_dir)
    menu.addSeparator()
    #menu.newAction(
    #    name='actionImport_Img_file_with_smart',
    #    text='Import Images (select file(s)) with smart Patrol XML',
    #    triggered=back.import_images_from_file_with_smart)
    menu.newAction(
        name='actionImport_Img_dir_with_smart',
        text='Import Images (select directory) with smart Patrol XML',
        triggered=back.import_images_from_dir_with_smart)
    menu.addSeparator()
    menu.newAction(
        name='actionImport_Img_dir_from_encouters_1',
        text='Import Images (select folder(s)) from Encounters (1 level)',
        triggered=back.import_images_from_encounters_1)
    menu.newAction(
        name='actionImport_Img_dir_from_encouters_2',
        text='Import Images (select folder(s)) from Encounters (2 levels)',
        triggered=back.import_images_from_encounters_2)
    menu.addSeparator()
    menu.newAction(
        name='actionQuit',
        text='Quit',
        triggered=back.quit)


def setup_view_menu(mainwin, back):
    mainwin.menuView = mainwin.menubar.newMenu('View')
    menu = mainwin.menuView
    menu.addSeparator()
    menu.newAction(
        name='actionExpandNamesTree',
        text='Expand Names Tree',
        triggered=mainwin.expand_names_tree)
    menu.addSeparator()
    menu.newAction(
        name='toggleThumbnails',
        text='Toggle Thumbnails',
        triggered=back.toggle_thumbnails)
    menu.newAction(
        name='toggleOutput',
        text='Toggle Output Log',
        triggered=back.toggle_output_widget)
    # menu.newAction(
    #     name='actionLayout_Figures',
    #     text='Layout Figures',
    #     tooltip='Organizes windows in a grid',
    #     shortcut='Ctrl+L',
    #     triggered=back.layout_figures)
    pass


def setup_actions_menu(mainwin, back):
    """ ACTIONS MENU """
    mainwin.menuActions = mainwin.menubar.newMenu('Actions')
    menu = mainwin.menuActions
    menu.newAction(
        name='actionCompute_Occurrences',
        text='Group Occurrences',
        #shortcut='Ctrl+2',
        triggered=back.do_group_occurrence_step)
    menu.addSeparator()  # ---------
    menu.newAction(
        name='actionDetect',
        text='Run Detection',
        #shortcut='Ctrl+3',
        triggered=back.run_detection_step)
    menu.addSeparator()  # ---------
    menu.newAction(
        name='actionQuery',
        text='Query Single Annotation',
        shortcut='Q',
        triggered=functools.partial(back.compute_queries, use_visual_selection=True))
    menu.newAction(
        name='actionBatchIntraOccurrenceQueries',
        text='Query: Intra Occurrence',
        triggered=functools.partial(back.compute_queries, daids_mode=const.INTRA_OCCUR_KEY),
    )
    menu.newAction(
        name='actionBatchVsExemplarQueries',
        text='Query: vs Exemplars',
        triggered=functools.partial(back.compute_queries, daids_mode=const.VS_EXEMPLARS_KEY),
    )
    menu.addSeparator()  # ---------
    menu.newAction(
        name='actionSetExemplarsFromQualityAndViewpoint',
        text='Set Exemplars from Quality and Viewpoint',
        triggered=back.set_exemplars_from_quality_and_viewpoint_,
        tooltip=ut.textblock(
            '''
            Uses the quality and viewpoint column to pick the best N exemplars
            per viewpoint, per name.
            ''')
    )
    menu.addSeparator()  # ---------
    menu.newAction(
        name='actionAdvancedID',
        text='Advanced ID Interface',
        triggered=back.show_advanced_id_interface,
        shortcut='Ctrl+G',
    )
    menu.newAction(
        name='actionRunMergeChecks',
        text='Run Merge Checks (Exemplars vs Exemplars)',
        triggered=back.run_merge_checks)
    mainwin.mergeMenu = menu.newMenu('Other Merge Checks')
    mainwin.mergeMenu.newAction(
        name='actionRunMergeChecks2',
        text='Run Merge Checks (multitons)',
        triggered=back.run_merge_checks_multitons
    )
    menu.addSeparator()  # ---------
    if not const.SIMPLIFY_INTERFACE:
        menu.newAction(
            name='actionBatchConsecutiveLocationSpeciesRename',
            text='Consecutive Location+Species Rename',
            triggered=back.batch_rename_consecutive_via_species_,
            tooltip=ut.textblock(
                '''
                Renames ALL the names in the database to
                {other_cfg.location_for_names}_{species_code}_{num}
                ''')
        )

    menu.addSeparator()  # ---------
    menu.newAction(
        name='actionShipProcessedOccurrences',
        text='Ship Processed Occurrences',
        tooltip='''This action will ship to WildBook any occurrences that have
                    been marked as processed.  This can also be used to send
                    processed imagesets that failed to ship correctly.''',
        #shortcut='Ctrl+5',
        triggered=back.send_unshipped_processed_imagesets)
    menu.addSeparator()  # ---------
    menu.newAction(
        text='Override All Annotation Species',
        triggered=back.override_all_annotation_species)
    menu.newAction(
        text='Rename Species',
        triggered=back.update_species_nice_name)
    menu.newAction(
        text='Delete Species',
        triggered=back.delete_selected_species)
    menu.addSeparator()  # ---------
    menu.newAction(
        name='actionDeleteAllImageSets',
        text='Delete All ImageSets',
        triggered=back.delete_all_imagesets)
    menu.newAction(
        name='actionDelete_Image',
        text='Delete Image',
        triggered=back.delete_image)
    menu.newAction(
        name='actionDelete_ANNOTATION',
        text='Delete Annotation',
        shortcut='Ctrl+Del',
        triggered=back.delete_annot)
    menu.addSeparator()


def setup_batch_menu(mainwin, back):
    """ BATCH MENU """
    mainwin.menuBatch = mainwin.menubar.newMenu('Batch')
    menu = mainwin.menuBatch
    menu


def setup_option_menu(mainwin, back):
    """ OPTIONS MENU """
    mainwin.menuOptions = mainwin.menubar.newMenu('Options')
    menu = mainwin.menuOptions
    mainwin.actionToggleQueryMode = menu.newAction(
        name='actionToggleQueryMode',
        text='Toggle Query Mode: ----',
        tooltip='Changes behavior of Actions->Query',
        triggered=functools.partial(back.set_daids_mode, 'toggle'))
    menu.addSeparator()
    menu.newAction(
        name='actionPreferences',
        text='Edit Preferences',
        tooltip='Changes algorithm parameters and program behavior.',
        shortcut='Ctrl+P',
        triggered=back.edit_preferences)


def setup_checks_menu(mainwin, back):
    mainwin.menuChecks = mainwin.menubar.newMenu('Checks')
    pass


def setup_help_menu(mainwin, back):
    """ HELP MENU """
    mainwin.menuHelp = mainwin.menubar.newMenu('Help')
    menu = mainwin.menuHelp
    #from ibeis.control import DB_SCHEMA_CURRENT
    #version = DB_SCHEMA_CURRENT.VERSION_CURRENT
    menu.newAction(
        name='actionAbout',
        text='About',
        triggered=back.show_about_message)
    menu.newAction(
        name='actionDBInfo',
        text='Database Info',
        triggered=back.display_dbinfo),
    #menu.newAction(
    #    name='actionView_Docs',
    #    text='View Documentation',
    #    triggered=back.view_docs)
    # ---
    menu.addSeparator()
    # ---
    menu.newAction(
        text='View Global Logs',
        triggered=back.view_logs_global)
    mainwin.viewDirectoryMenu = menu.newMenu('View Directories')
    mainwin.viewDirectoryMenu.newAction(
        text='View Local Log Directory',
        triggered=back.view_log_dir_local)
    mainwin.viewDirectoryMenu.newAction(
        text='View Global Log Directory',
        triggered=back.view_log_dir_global)
    mainwin.viewDirectoryMenu.newAction(
        text='View Database Directory',
        triggered=back.view_database_dir)
    mainwin.viewDirectoryMenu.newAction(
        text='View Application Files Directory',
        triggered=back.view_app_files_dir)
    # ---
    menu.addSeparator()
    # ---
    menu.newAction(
        text='Run Integrity Checks',
        triggered=back.run_integrity_checks)
    menu.newAction(
        text='Fix/Clean Database Integrity',
        triggered=back.fix_and_clean_database)


def setup_web_menu(mainwin, back):
    mainwin.menuWeb = mainwin.menubar.newMenu('Web')
    menu = mainwin.menuWeb
    menu.newAction(
        text='Startup Web Interface',
        triggered=back.start_web_server_parallel)
    menu.newAction(
        text='Shutdown Web Interface',
        triggered=back.kill_web_server_parallel)
    menu.addSeparator()
    menu.newAction(
        text='Startup Wildbook',
        triggered=back.startup_wildbook)
    menu.newAction(
        text='Shutdown Wildbook',
        triggered=back.shutdown_wildbook)
    menu.addSeparator()
    menu.newAction(
        text='Browse Wildbook',
        triggered=back.browse_wildbook)
    menu.newAction(
        text='Force Wildbook Name Change',
        triggered=back.force_wildbook_namechange)
    menu.addSeparator()
    menu.newAction(
        text='Install Wildbook',
        triggered=back.install_wildbook)


#def setup_wildbook_menu(mainwin, back):
#    mainwin.menuWildbook = mainwin.menubar.newMenu('Wildbook')
#    menu = mainwin.menuWildbook


def setup_developer_menu(mainwin, back):
    """ DEV MENU """
    mainwin.menuDev = mainwin.menubar.newMenu('Dev')
    menu = mainwin.menuDev
    menu.newAction(
        text='Download Demo Data',
        triggered=back.ensure_demodata)
    menu.newAction(
        name='actionMakeIPythonNotebook',
        text='Launch IPython Notebook',
        triggered=back.launch_ipy_notebook)
    menu.newAction(
        name='actionDeveloper_mode',
        text='Developer IPython',
        shortcut='Ctrl+Shift+I',
        triggered=back.dev_mode)
    menu.newAction(
        text='Graph Interface',
        triggered=back.make_qt_graph_interface)
    menu.newAction(
        text='Set Work Directory',
        triggered=back.set_workdir)
    # --- TESTS --
    menu.addSeparator()
    menu.newAction(
        name='actionLocalizeImages',
        text='Localize Images',
        triggered=back.localize_images)
    menu.addSeparator()
    menu.newAction(
        name='export_learning_data',
        text='Export learning data',
        triggered=back.dev_export_annotations)
    menu.newAction(
        name='actionTrainWithImageSets',
        text='Train RF with Open ImageSet',
        triggered=back.train_rf_with_imageset)
    menu.addSeparator()  # ---------
    adv_ieq_menu = mainwin.menuAdvancedIEQuery = menu.newMenu('Advanced Intra Occurrence Queries')
    adv_exq_menu = mainwin.menuAdvancedEXQuery = menu.newMenu('Advanced Vs Exemplar Queries')
    menu.addSeparator()  # ---------
    adv_ieq_menu.newAction(
        name='actionBatchUnknownIntraImageSetQueries',
        text='Query: Unknown Intra Occurrence',
        triggered=functools.partial(back.compute_queries, query_is_known=False, daids_mode=const.INTRA_OCCUR_KEY),
    )
    adv_exq_menu.newAction(
        name='actionBatchUnknownVsExemplarQueries',
        text='Query: Unknowns vs Exemplars',
        triggered=functools.partial(back.compute_queries, query_is_known=False, daids_mode=const.VS_EXEMPLARS_KEY),
    )
    adv_exq_menu.newAction(
        name='actionNameVsExemplarsQuery',
        text='Query: Names vs Exemplar',
        triggered=functools.partial(back.compute_queries,
                                    use_prioritized_name_subset=True,
                                    daids_mode=const.VS_EXEMPLARS_KEY,
                                    cfgdict=dict(can_match_samename=False, use_k_padding=False)),
    )
    adv_exq_menu.newAction(
        name='actionNameVsExemplarsMode3',
        text='Query: Names vs Exemplar + Ori Hack + Scale + No Affine',
        triggered=functools.partial(back.compute_queries,
                                    use_prioritized_name_subset=True,
                                    daids_mode=const.VS_EXEMPLARS_KEY,
                                    cfgdict=dict(can_match_samename=False, use_k_padding=False,
                                                 affine_invariance=False, scale_max=150, query_rotation_heuristic=True)),
    )
    adv_ieq_menu.newAction(
        name='actionQueryInEncMode1',
        text='Query: Names Intra Occurrence With OriAugment',
        triggered=functools.partial(back.compute_queries, daids_mode=const.INTRA_OCCUR_KEY,
                                    use_prioritized_name_subset=True,
                                    cfgdict=dict(query_rotation_heuristic=True, can_match_samename=False, use_k_padding=False)),
    )
    adv_exq_menu.newAction(
        name='actionQueryVsExempMode2',
        text='Query: Names VsExamplar With OriAugment',
        triggered=functools.partial(back.compute_queries, daids_mode=const.VS_EXEMPLARS_KEY,
                                    use_prioritized_name_subset=True,
                                    cfgdict=dict(query_rotation_heuristic=True, can_match_samename=False, use_k_padding=False)),
    )
    menu.addSeparator()  # ---------
    menu.newAction(
        name='takeScreenshot',
        text='Take Screenshot',
        #shortcut='Ctrl+]',
        shortcut='Ctrl+K',
        triggered=back.take_screenshot)
    setup_depricated_menu(mainwin, back)


def setup_refresh_menu(mainwin, back):
    mainwin.menuRefresh = mainwin.menubar.newMenu('Refresh')
    menu = mainwin.menuRefresh
    # ---------
    menu.newAction(
        name='actionDeveloper_CLS',
        text='Refresh Tables',
        shortcut='Ctrl+Shift+C',
        triggered=back.dev_cls)
    # ---------
    menu.newAction(
        name='actionUpdateSpecialImageSets',
        text='Refresh Special ImageSets',
        triggered=back.update_special_imagesets_)
    # ---------
    menu.newAction(
        name='actionReconnectController',
        text='Reconnect Controller',
        triggered=back.reconnect_controller)
    menu.addSeparator()  # ---------
    # ---------
    menu.newAction(
        name='actionRedownload_Detection_Models',
        text='Redownload Detection Models',
        triggered=back.redownload_detection_models)
    # ---------
    menu.addSeparator()
    # ---------
    menu.newAction(
        name='actionDelete_Precomputed_Results',
        text='Delete Cached Query Results',
        triggered=back.delete_queryresults_dir)
    menu.newAction(
        name='actionDelete_Cache_Directory',
        text='Delete Database Cache',
        triggered=back.delete_cache)
    menu.newAction(
        name='actionDelete_global_preferences',
        text='Delete Global Preferences',
        triggered=back.delete_global_prefs)
    menu.newAction(
        name='actionDeleteThumbnails',
        text='Delete Thumbnails',
        triggered=back.delete_thumbnails)


def setup_depricated_menu(mainwin, back):
    #mainwin.menuDepr = mainwin.menubar.newMenu('Depricated')
    mainwin.menuDepr = mainwin.menuDev.newMenu('Depricated')
    menu = mainwin.menuDepr
    menu.addSeparator()  # ---------
    #menu.newAction(
    #    name='actionCompute_Queries',
    #    text='Query: Old Style',
    #    tooltip='''This might take anywhere from a coffee break to an
    #                overnight procedure depending on how many ANNOTATIONs you\'ve
    #                made. It queries each chip and saves the result which
    #                allows multiple queries to be rapidly inspected later.''',
    #    #shortcut='Ctrl+4',
    #    triggered=back.compute_queries)
    menu.addSeparator()  # ---------
    # menu.newAction(
    #     text='Query: Incremental',
    #     triggered=back.incremental_query
    # )
    menu.newAction(
        text='Import Cropped Images As Annotations (select file(s))',
        triggered=back.import_images_as_annots_from_file)
    menu.addSeparator()
    menu.newAction(
        text='Developer Reload',
        shortcut='Ctrl+Shift+R',
        triggered=back.dev_reload)

    # TESTS
    mainwin.menuTests = menu.newMenu('Tests')
    mainwin.menuTests.newAction(
        text='Run IBEIS Tests',
        triggered=back.run_tests)
    mainwin.menuTests.newAction(
        text='Run Utool Tests',
        triggered=back.run_utool_tests)
    mainwin.menuTests.newAction(
        text='Run Vtool Tests',
        triggered=back.run_vtool_tests)
    mainwin.menuTests.newAction(
        text='Assert Modules',
        triggered=back.assert_modules)
    menu.newAction(
        text='Update Source Install',
        triggered=back.update_source_install)


def setup_zebra_menu(mainwin, back):
    mainwin.menuDev = mainwin.menubar.newMenu('Zebra')
    menu = mainwin.menuDev
    menu.newAction(
        name='processImagesetAsCameraTrapImages',
        text='Process ImageSet as Camera Trap Images',
        triggered=back.filter_imageset_as_camera_trap)


if __name__ == '__main__':
    """
    CommandLine:
        python -m ibeis.gui.guimenus --test-setup_dummy_menus
        python -m ibeis.gui.guimenus
        python -m ibeis.gui.guimenus --allexamples
        python -m ibeis.gui.guimenus --allexamples --noface --nosrc
    """
    import multiprocessing
    multiprocessing.freeze_support()  # for win32
    import utool as ut  # NOQA
    ut.doctest_funcs()<|MERGE_RESOLUTION|>--- conflicted
+++ resolved
@@ -7,14 +7,8 @@
 import utool as ut
 import functools
 from ibeis import constants as const
-<<<<<<< HEAD
-import guitool as gt
-
-(print, rrr, profile) = ut.inject2(__name__)
-=======
 import guitool_ibeis as gt
 ut.noinject(__name__, '[guimenus]')
->>>>>>> b03c0ca8
 
 
 class DummyBack(object):
