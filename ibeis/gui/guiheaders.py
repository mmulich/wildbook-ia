from __future__ import absolute_import, division, print_function
import utool
<<<<<<< HEAD
=======
#from itertools import izip
>>>>>>> bca3c268
(print, print_, printDBG, rrr, profile) = utool.inject(__name__, '[headers]', DEBUG=False)

IMAGE_TABLE     = 'images'
ROI_TABLE       = 'rois'
NAME_TABLE      = 'names'
QRES_TABLE      = 'qres'
ENCOUNTER_TABLE = 'encounters'
THUMB_TABLE     = 'thumbs'
NAMES_TREE      = 'names_tree'

#-----------------
# Define the tables
#-----------------

# enabled tables
TABLENAME_LIST = [IMAGE_TABLE, ROI_TABLE, NAME_TABLE, ENCOUNTER_TABLE, THUMB_TABLE, NAMES_TREE]

# table nice names
TABLE_NICE = {
    IMAGE_TABLE     : 'Image Table',
    ROI_TABLE       : 'ROIs Table',
    NAME_TABLE      : 'Name Table',
    QRES_TABLE      : 'Query Results Table',
    ENCOUNTER_TABLE : 'Encounter Table',
    THUMB_TABLE     : 'Thumbnail Table',
    NAMES_TREE      : 'Tree of Names',
}

# the columns each ibeis table has
TABLE_COLNAMES = {
    #IMAGE_TABLE     : ['image_uuid', 'gid', 'gname', 'nRids', 'aif', 'enctext', 'datetime', 'notes', 'ext'],
    #IMAGE_TABLE     : ['gid', 'gname', 'nRids', 'datetime', 'notes'],
    IMAGE_TABLE     : ['gid', 'thumb', 'nRids', 'gname', 'aif', 'datetime', 'gdconf', 'notes'],
    #ROI_TABLE       : ['rid', 'name', 'gname', 'nGt', 'nFeats', 'bbox', 'theta', 'notes'],
    #ROI_TABLE       : ['rid', 'thumb', 'name', 'exemplar', 'gname', 'rdconf', 'notes'],
    ROI_TABLE       : ['rid', 'thumb', 'name', 'bbox', 'num', 'verts', 'exemplar', 'gname', 'rdconf', 'notes'],
    NAME_TABLE      : ['nid', 'name', 'nRids', 'notes'],
    QRES_TABLE      : ['rank', 'score', 'name', 'rid'],
    ENCOUNTER_TABLE : ['eid', 'nImgs', 'enctext'],
<<<<<<< HEAD
    #THUMB_TABLE     : ['thumb', 'thumb', 'thumb', 'thumb'],
    THUMB_TABLE     : ['gname', 'thumb'],
=======
    THUMB_TABLE     : ['thumb', 'thumb', 'thumb', 'thumb'],
>>>>>>> bca3c268
    #NAMES_TREE      : {('name', 'nid', 'nRids') : ['rid', 'bbox', 'thumb']},
    NAMES_TREE      : ['name', 'nid', 'nRids', 'rid', 'bbox', 'thumb'],
}

# the columns which are editable
TABLE_EDITSET = {
    IMAGE_TABLE     : set(['aif', 'notes']),
    ROI_TABLE       : set(['name', 'notes', 'exemplar']),
    NAME_TABLE      : set(['name', 'notes']),
    QRES_TABLE      : set(['name']),
    ENCOUNTER_TABLE : set([]),
    THUMB_TABLE     : set([]),
    NAMES_TREE      : set([]),
}

TABLE_TREE_LEVELS = {
    NAMES_TREE : [0, 0, 0, 1, 1, 1],
}

# Define the valid columns a table could have
COL_DEF = dict([
    ('image_uuid', (str,      'Image UUID')),
    ('gid',        (int,      'Image ID')),
    ('rid',        (int,      'ROI ID')),
    ('nid',        (int,      'Name ID')),
    ('eid',        (int,      'Encounter ID')),
    ('nRids',      (int,      '#ROIs')),
    ('nGt',        (int,      '#GT')),
    ('nImgs',      (int,      '#Imgs')),
    ('nFeats',     (int,      '#Features')),
    ('rank',       (str,      'Rank')),  # needs to be a string for !Query
    ('unixtime',   (float,    'unixtime')),
    ('gname',      (str,      'Image Name')),
    ('gdconf',     (str,      'Detection Confidence')),
    ('rdconf',     (float,    'Detection Confidence')),
    ('name',       (str,      'Name')),
    ('notes',      (str,      'Notes')),
    ('match_name', (str,      'Matching Name')),
    ('bbox',       (str,      'BBOX (x, y, w, h))')),  # Non editables are safe as strs
    ('num',        (int,      'NumVerts')),
    ('verts',      (str,      'Verts')),
    ('score',      (str,      'Confidence')),
    ('theta',      (str,      'Theta')),
    ('aif',        (bool,     'Reviewed')),
    ('exemplar',   (bool,     'Is Exemplar')),
    ('enctext',    (str,      'Encounter Text')),
    ('datetime',   (str,      'Date / Time')),
    ('ext',        (str,      'EXT')),
    ('thumb',      ('PIXMAP', 'Thumb')),
])


def make_ibeis_headers_dict(ibs):
<<<<<<< HEAD
    partial_imap_1to1 = utool.partial_imap_1to1
=======
    simap_func = utool.partial_imap_1to1
>>>>>>> bca3c268
    #
    # Table Iders/Setters/Getters
    iders = {}
    setters = {}
    getters = {}
    #
    # Image Iders/Setters/Getters
    iders[IMAGE_TABLE] = [ibs.get_valid_gids]
    getters[IMAGE_TABLE] = {
        'gid'        : lambda gids: gids,
        'eid'        : ibs.get_image_eids,
        'enctext'    : partial_imap_1to1(utool.tupstr, ibs.get_image_enctext),
        'aif'        : ibs.get_image_aifs,
        'gname'      : ibs.get_image_gnames,
        'nRids'      : ibs.get_image_num_rois,
        'unixtime'   : ibs.get_image_unixtime,
        'datetime'   : partial_imap_1to1(utool.unixtime_to_datetime, ibs.get_image_unixtime),
        'gdconf'     : ibs.get_image_detect_confidence,
        'notes'      : ibs.get_image_notes,
        'image_uuid' : ibs.get_image_uuids,
        'ext'        : ibs.get_image_exts,
        'thumb'      : ibs.get_image_thumbtup,
    }
    setters[IMAGE_TABLE] = {
        'aif':   ibs.set_image_aifs,
        'notes': ibs.set_image_notes,
    }
    #
    # ROI Iders/Setters/Getters
    iders[ROI_TABLE] = [ibs.get_valid_rids]
    getters[ROI_TABLE] = {
        'rid'      : lambda rids: rids,
        'name'     : ibs.get_roi_names,
        'gname'    : ibs.get_roi_gnames,
        'nGt'      : ibs.get_roi_num_groundtruth,
        'theta'    : partial_imap_1to1(utool.theta_str, ibs.get_roi_thetas),
        'bbox'     : partial_imap_1to1(utool.bbox_str,  ibs.get_roi_bboxes),
        'num'      : ibs.get_roi_num_verts,
        'verts'    : partial_imap_1to1(utool.verts_str, ibs.get_roi_verts),
        'nFeats'   : ibs.get_roi_num_feats,
        'rdconf'   : ibs.get_roi_detect_confidence,
        'notes'    : ibs.get_roi_notes,
        'thumb'    : ibs.get_roi_chip_thumbtup,
        'exemplar' : ibs.get_roi_exemplar_flag,
    }
    setters[ROI_TABLE] = {
        'name'     : ibs.set_roi_names,
        'notes'    : ibs.set_roi_notes,
        'exemplar' : ibs.set_roi_exemplar_flag,
    }
    #
    # Name Iders/Setters/Getters
    iders[NAME_TABLE] = [ibs.get_valid_nids]
    getters[NAME_TABLE] = {
        'nid':    lambda nids: nids,
        'name':   ibs.get_names,
        'nRids':  ibs.get_name_num_rois,
        'notes':  ibs.get_name_notes,
    }
    setters[NAME_TABLE] = {
        'name':  ibs.set_name_names,
        'notes': ibs.set_name_notes,
    }
    #
    # Encounter Iders/Setters/Getters
    iders[ENCOUNTER_TABLE] = [ibs.get_valid_eids]
    getters[ENCOUNTER_TABLE] = {
        'eid':     lambda eids: eids,
        'nImgs':   ibs.get_encounter_num_gids,
        'enctext': ibs.get_encounter_enctext,
    }
    setters[ENCOUNTER_TABLE] = {
        'enctext': ibs.set_encounter_enctext,
    }

    iders[THUMB_TABLE] = [ibs.get_valid_gids]
    getters[THUMB_TABLE] = {
        'thumb'      : ibs.get_image_thumbtup,
        'gname'        : ibs.get_image_gnames,
        'rid'        : ibs.get_image_rids,
    }
    setters[THUMB_TABLE] = {
    }

    iders[NAMES_TREE] = [ibs.get_valid_nids, ibs.get_name_rids]
    getters[NAMES_TREE] = {
        'nid':    lambda nids: nids,
        'name':   ibs.get_names,
        'nRids':  ibs.get_name_num_rois,
        'rid':    lambda rids: rids,
        #'rid':    ibs.get_name_rids,
        'bbox':   ibs.get_roi_bboxes,
        'thumb':  ibs.get_roi_chip_thumbtup,
    }
    setters[NAMES_TREE] = {
    }

    def make_header(tblname):
        """
        Input:
            table_name - the internal table name
        """
        tblnice  = TABLE_NICE[tblname]
        colnames = TABLE_COLNAMES[tblname]
        editset  = TABLE_EDITSET[tblname]
        tblgetters = getters[tblname]
        tblsetters = setters[tblname]
        #if levels aren't found, we're not dealing with a tree, so everything is at level 0
<<<<<<< HEAD
        collevels = TABLE_TREE_LEVELS.get(tblname, map(lambda x: 0, colnames))
=======
        collevels = TABLE_TREE_LEVELS.get(tblname, [0 for _ in xrange(len(colnames))])
>>>>>>> bca3c268

        def get_column_data(colname):
            coltype   = COL_DEF[colname][0]
            colnice   = COL_DEF[colname][1]
            coledit   = colname in editset
            colgetter = tblgetters[colname]
            colsetter = None if not coledit else tblsetters.get(colname, None)
            return (coltype, colnice, coledit, colgetter, colsetter)
        try:
            (coltypes, colnices, coledits, colgetters, colsetters) = zip(*map(get_column_data, colnames))
        except KeyError as ex:
            utool.printex(ex,  key_list=['tblname', 'colnames'])
            raise
        header = {
            'name': tblname,
            'nice': tblnice,
            'iders': iders[tblname],
            'col_name_list': colnames,
            'col_type_list': coltypes,
            'col_nice_list': colnices,
            'col_edit_list': coledits,
            'col_getter_list': colgetters,
            'col_setter_list': colsetters,
            'col_level_list': collevels,
        }
        return header

    header_dict = {tblname: make_header(tblname) for tblname in TABLENAME_LIST}
    return header_dict<|MERGE_RESOLUTION|>--- conflicted
+++ resolved
@@ -1,9 +1,6 @@
 from __future__ import absolute_import, division, print_function
 import utool
-<<<<<<< HEAD
-=======
 #from itertools import izip
->>>>>>> bca3c268
 (print, print_, printDBG, rrr, profile) = utool.inject(__name__, '[headers]', DEBUG=False)
 
 IMAGE_TABLE     = 'images'
@@ -43,12 +40,8 @@
     NAME_TABLE      : ['nid', 'name', 'nRids', 'notes'],
     QRES_TABLE      : ['rank', 'score', 'name', 'rid'],
     ENCOUNTER_TABLE : ['eid', 'nImgs', 'enctext'],
-<<<<<<< HEAD
     #THUMB_TABLE     : ['thumb', 'thumb', 'thumb', 'thumb'],
     THUMB_TABLE     : ['gname', 'thumb'],
-=======
-    THUMB_TABLE     : ['thumb', 'thumb', 'thumb', 'thumb'],
->>>>>>> bca3c268
     #NAMES_TREE      : {('name', 'nid', 'nRids') : ['rid', 'bbox', 'thumb']},
     NAMES_TREE      : ['name', 'nid', 'nRids', 'rid', 'bbox', 'thumb'],
 }
@@ -102,11 +95,7 @@
 
 
 def make_ibeis_headers_dict(ibs):
-<<<<<<< HEAD
     partial_imap_1to1 = utool.partial_imap_1to1
-=======
-    simap_func = utool.partial_imap_1to1
->>>>>>> bca3c268
     #
     # Table Iders/Setters/Getters
     iders = {}
@@ -215,11 +204,7 @@
         tblgetters = getters[tblname]
         tblsetters = setters[tblname]
         #if levels aren't found, we're not dealing with a tree, so everything is at level 0
-<<<<<<< HEAD
-        collevels = TABLE_TREE_LEVELS.get(tblname, map(lambda x: 0, colnames))
-=======
         collevels = TABLE_TREE_LEVELS.get(tblname, [0 for _ in xrange(len(colnames))])
->>>>>>> bca3c268
 
         def get_column_data(colname):
             coltype   = COL_DEF[colname][0]
