--- conflicted
+++ resolved
@@ -1281,15 +1281,12 @@
         >>> ibs.compute_encounters()
         >>> ibs.update_special_encounters()
         >>> # Now we want to remove some images from a non-special encounter
-<<<<<<< HEAD
-=======
         >>> nonspecial_eid = [i for i in ibs.get_valid_eids() if i not in ibs.get_special_eids()][0]
         >>> print("Nonspecial EID %d" % nonspecial_eid)
         >>> images_to_remove = ibs.get_encounter_gids([nonspecial_eid])[0][0:1]
         >>> print("Removing %r" % images_to_remove)
         >>> ibs.unrelate_images_and_encounters(images_to_remove,[nonspecial_eid] * len(images_to_remove))
         >>> ibs.update_special_encounters()
->>>>>>> b7baf0a4
         >>> print(ibs.get_valid_eids())
         >>> print(ibs.get_ungrouped_gids())
         >>> print(ibs.get_special_eids())
