--- conflicted
+++ resolved
@@ -830,48 +830,6 @@
     axes_.set_xlim([0.0, 1.01])
     axes_.set_ylim([0.0, 1.01])
 
-<<<<<<< HEAD
-    kwargs_list = [
-        # {'grid' : False, 'config_filepath' : 'v3', 'weight_filepath' : 'v3', 'species_set' : set(['zebra_plains', 'zebra_grevys'])},
-        # {'grid' : False, 'config_filepath' : 'v3', 'weight_filepath' : 'v3', 'species_set' : set(['giraffe_reticulated', 'giraffe_masai'])},
-        # {'grid' : False, 'config_filepath' : 'v3', 'weight_filepath' : 'v3', 'species_set' : set(['elephant_savannah'])},
-        # {'grid' : False, 'config_filepath' : 'v3', 'weight_filepath' : 'v3', 'species_set' : set(['whale_shark', 'whale_fluke'])},
-        {'grid' : False, 'config_filepath' : 'v1', 'weight_filepath' : 'v1'},
-        # {'grid' : True,  'config_filepath' : 'v1', 'weight_filepath' : 'v1'},
-        {'grid' : False, 'config_filepath' : 'v2', 'weight_filepath' : 'v2'},
-        # {'grid' : True,  'config_filepath' : 'v2', 'weight_filepath' : 'v2'},
-        {'grid' : False, 'config_filepath' : 'v3', 'weight_filepath' : 'v3'},
-        {'grid' : True,  'config_filepath' : 'v3', 'weight_filepath' : 'v3'},
-        # {'grid' : False, 'config_filepath' : 'v3', 'weight_filepath' : 'v3', 'species_set' : set(['whale_shark'])},
-        # {'grid' : True,  'config_filepath' : 'v3', 'weight_filepath' : 'v3', 'species_set' : set(['whale_fluke'])},
-        {'grid' : False, 'config_filepath' : 'cheetah', 'weight_filepath' : 'cheetah'},
-        {'grid' : True,  'config_filepath' : 'cheetah', 'weight_filepath' : 'cheetah'},
-    ]
-    name_list = [
-        # 'V3 PZ+GZ',
-        # 'V3 GIR+GIRM',
-        # 'V3 ELEPH',
-        # 'V3 WHALE+FLUKE',
-        'V1',
-        # 'V1 (GRID)',
-        'V2',
-        # 'V2 (GRID)',
-        'V3',
-        'V3 (GRID)',
-        # 'V3 Whale Shark',
-        # 'V3 Whale Fluke',
-        'CHEETAH',
-        'CHEETAH (GRID)',
-    ]
-    color_list = [
-        'y',
-        'c',
-        'k',
-        'g',
-        'r',
-        'b',
-        # 'm',
-=======
     config_list = [
         {'label': 'V1',             'grid' : False, 'config_filepath' : 'v1', 'weight_filepath' : 'v1'},
         # {'label': 'V1 (GRID)',      'grid' : True,  'config_filepath' : 'v1', 'weight_filepath' : 'v1'},
@@ -890,7 +848,6 @@
         localizer_precision_recall_algo_plot(ibs, color=color, min_overlap=min_overlap,
                                              x_limit=min_recall, **config)
         for color, config in zip(color_list, config_list)
->>>>>>> 0584dcfb
     ]
 
     area_list = [ ret[0] for ret in ret_list ]
