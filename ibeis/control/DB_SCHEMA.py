--- conflicted
+++ resolved
@@ -48,63 +48,37 @@
         Table''')
 
     ibs.db.schema(constants.AL_RELATION_TABLE, (
-<<<<<<< HEAD
-        ('alr_rowid',                    'INTEGER PRIMARY KEY'),
-        ('annot_rowid',                  'INTEGER NOT NULL'),
-        ('annotlabel_rowid',             'INTEGER NOT NULL'),
-        ('config_rowid',                 'INTEGER DEFAULT 0'),
-        ('alr_confidence',               'REAL DEFAULT 0.0'),
-    ), ['CONSTRAINT superkey UNIQUE (annot_rowid, annotlabel_rowid, config_rowid)'],
-=======
         ('alr_rowid',                      'INTEGER PRIMARY KEY'),
         ('annot_rowid',                    'INTEGER NOT NULL'),
         ('lblannot_rowid',                 'INTEGER NOT NULL'),
         ('config_rowid',                   'INTEGER DEFAULT 0'),
         ('alr_confidence',                 'REAL DEFAULT 0.0'),
     ), ['CONSTRAINT superkey UNIQUE (annot_rowid, lblannot_rowid, config_rowid)'],
->>>>>>> 9c7f5a57
         docstr='''
         Used to store one-to-many the relationship between annotations (annots)
         and labels''')
 
-    ibs.db.schema(constants.IL_RELATION_TABLE, (
-        ('ilr_rowid',                    'INTEGER PRIMARY KEY'),
+    ibs.db.schema(constants.GL_RELATION_TABLE, (
+        ('glr_rowid',                    'INTEGER PRIMARY KEY'),
         ('image_rowid',                  'INTEGER NOT NULL'),
         ('imagelabel_rowid',             'INTEGER NOT NULL'),
         ('config_rowid',                 'INTEGER DEFAULT 0'),
-        ('ilr_confidence',               'REAL DEFAULT 0.0'),
+        ('glr_confidence',               'REAL DEFAULT 0.0'),
     ), ['CONSTRAINT superkey UNIQUE (image_rowid, imagelabel_rowid, config_rowid)'],
         docstr='''
         Used to store one-to-many the relationship between images
         and labels''')
 
-<<<<<<< HEAD
-    ibs.db.schema(constants.ANNOTLABEL_TABLE, (
-        ('annotlabel_rowid',             'INTEGER PRIMARY KEY'),
-        ('annotlabel_uuid',              'UUID NOT NULL'),
-        ('key_rowid',                    'INTEGER NOT NULL'),  # this is "category" in the proposal
-        ('annotlabel_value',             'TEXT NOT NULL'),
-        ('annotlabel_note',              'TEXT'),
-    ), ['CONSTRAINT superkey UNIQUE (key_rowid, annotlabel_value)'],
-        docstr='''
-        Used to store the labels (attributes) of annotations''')
-
-    ibs.db.schema(constants.IMAGELABEL_TABLE, (
+    ibs.db.schema(constants.LBLIMAGE_TABLE, (
         ('imagelabel_rowid',             'INTEGER PRIMARY KEY'),
         ('imagelabel_uuid',              'UUID NOT NULL'),
-        ('key_rowid',                    'INTEGER NOT NULL'),  # this is "category" in the proposal
+        ('lbltype_rowid',                'INTEGER NOT NULL'),  # this is "category" in the proposal
         ('imagelabel_value',             'TEXT NOT NULL'),
         ('imagelabel_note',              'TEXT'),
-    ), ['CONSTRAINT superkey UNIQUE (key_rowid, imagelabel_value)'],
+    ), ['CONSTRAINT superkey UNIQUE (lbltype_rowid, imagelabel_value)'],
         docstr='''
         Used to store the labels (attributes) of images''')
 
-    ibs.db.schema(constants.KEY_TABLE, (
-        ('key_rowid',                    'INTEGER PRIMARY KEY'),
-        ('key_text',                     'TEXT NOT NULL'),
-        ('key_default',                  'TEXT NOT NULL'),
-    ), ['CONSTRAINT superkey UNIQUE (key_text)'],
-=======
     ibs.db.schema(constants.LBLANNOT_TABLE, (
         ('lblannot_rowid',                   'INTEGER PRIMARY KEY'),
         ('lblannot_uuid',                    'UUID NOT NULL'),
@@ -116,13 +90,11 @@
         Used to store the labels / attributes of annotations.
         E.G name, species ''')
 
-    # SHOULD THIS BE THE LBLTYPE TABLE?
     ibs.db.schema(constants.LBLTYPE_TABLE, (
         ('lbltype_rowid',                'INTEGER PRIMARY KEY'),
         ('lbltype_text',                 'TEXT NOT NULL'),
         ('lbltype_default',              'TEXT NOT NULL'),
     ), ['CONSTRAINT superkey UNIQUE (lbltype_text)'],
->>>>>>> 9c7f5a57
         docstr='''
         List of keys used to define the categories of annotation lables, text
         is for human-readability. The lbltype_default specifies the
