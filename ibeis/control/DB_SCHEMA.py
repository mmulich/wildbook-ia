# -*- coding: utf-8 -*-
"""
Module Licence and docstring

TODO: ideally the ibeis.constants module would not be used here
and each function would use its own constant variables that are suffixed
with the last version number that they existed in

TODO:
    Add a table for original_image_path
    Add column for image exif orientation


CommandLine:
    python -m ibeis.control.DB_SCHEMA --test-autogen_db_schema
"""
from __future__ import absolute_import, division, print_function
from ibeis import constants as const
from ibeis.control import _sql_helpers

try:
    from ibeis.control import DB_SCHEMA_CURRENT
    UPDATE_CURRENT  = DB_SCHEMA_CURRENT.update_current
    VERSION_CURRENT = DB_SCHEMA_CURRENT.VERSION_CURRENT
except:
    UPDATE_CURRENT  = None
    VERSION_CURRENT = None
    print("[dbcache] NO DB_SCHEMA_CURRENT AUTO-GENERATED!")
import utool as ut
profile = ut.profile


NAME_TABLE_v121     = const.NAME_TABLE_v121
NAME_TABLE_v130     = const.NAME_TABLE_v130
ANNOT_VISUAL_UUID   = 'annot_visual_uuid'
ANNOT_SEMANTIC_UUID = 'annot_semantic_uuid'
ANNOT_UUID          = 'annot_uuid'
ANNOT_YAW           = 'annot_yaw'
ANNOT_VIEWPOINT     = 'annot_viewpoint'
NAME_ROWID          = 'name_rowid'
SPECIES_ROWID       = 'species_rowid'
IMAGE_ROWID         = 'image_rowid'
ANNOT_ROWID         = 'annot_rowid'
ANNOT_PARENT_ROWID  = 'annot_parent_rowid'
ANNOTGROUP_ROWID    = 'annotgroup_rowid'
NAME_TEXT           = 'name_text'
SPECIES_TEXT        = 'species_text'
ANNOT_ROWID1        = 'annot_rowid1'
ANNOT_ROWID2        = 'annot_rowid2'
PARTY_ROWID         = 'party_rowid'
PARTY_TAG           = 'party_tag'
CONFIG_ROWID        = 'config_rowid'
IMAGE_UUID          = 'image_uuid'
CONFIG_SUFFIX       = 'config_suffix'
ENCOUNTER_ROWID     = 'encounter_rowid'

# =======================
# Schema Version 1.0.0
# =======================


@profile
def update_1_0_0(db, ibs=None):
    db.add_table(const.IMAGE_TABLE, (
        (IMAGE_ROWID,                   'INTEGER PRIMARY KEY'),
        (IMAGE_UUID,                     'UUID NOT NULL'),
        ('image_uri',                    'TEXT NOT NULL'),
        ('image_ext',                    'TEXT NOT NULL'),
        ('image_original_name',          'TEXT NOT NULL'),  # We could parse this out of original_path
        ('image_width',                  'INTEGER DEFAULT -1'),
        ('image_height',                 'INTEGER DEFAULT -1'),
        ('image_time_posix',             'INTEGER DEFAULT -1'),  # this should probably be UCT
        ('image_gps_lat',                'REAL DEFAULT -1.0'),   # there doesn't seem to exist a GPSPoint in SQLite (TODO: make one in the __SQLITE3__ custom types
        ('image_gps_lon',                'REAL DEFAULT -1.0'),
        ('image_toggle_enabled',         'INTEGER DEFAULT 0'),
        ('image_toggle_reviewed',        'INTEGER DEFAULT 0'),
        ('image_note',                   'TEXT',),
    ),
        superkeys=[(IMAGE_UUID,)],
        docstr='''
        First class table used to store image locations and meta-data''')

    db.add_table(const.ENCOUNTER_TABLE, (
        (ENCOUNTER_ROWID,                'INTEGER PRIMARY KEY'),
        ('encounter_uuid',               'UUID NOT NULL'),
        ('encounter_text',               'TEXT NOT NULL'),
        ('encounter_note',               'TEXT NOT NULL'),
    ),
        superkeys=[('encounter_text',)],
        docstr='''
        List of all encounters''')

    db.add_table(const.LBLTYPE_TABLE, (
        ('lbltype_rowid',                'INTEGER PRIMARY KEY'),
        ('lbltype_text',                 'TEXT NOT NULL'),
        ('lbltype_default',              'TEXT NOT NULL'),
    ),
        superkeys=[('lbltype_text',)],
        docstr='''
        List of keys used to define the categories of annotation lables, text
        is for human-readability. The lbltype_default specifies the
        lblannot_value of annotations with a relationship of some
        lbltype_rowid''')

    db.add_table(const.CONFIG_TABLE, (
        (CONFIG_ROWID,                 'INTEGER PRIMARY KEY'),
        (CONFIG_SUFFIX,                'TEXT NOT NULL'),
    ),
        superkeys=[(CONFIG_SUFFIX,)],
        docstr='''
        Used to store the ids of algorithm configurations that generate
        annotation lblannots.  Each user will have a config id for manual
        contributions ''')

    ##########################
    # FIRST ORDER            #
    ##########################
    db.add_table(const.ANNOTATION_TABLE, (
        (ANNOT_ROWID,                    'INTEGER PRIMARY KEY'),
        (ANNOT_UUID,                     'UUID NOT NULL'),
        ('image_rowid',                  'INTEGER NOT NULL'),
        ('annot_xtl',                    'INTEGER NOT NULL'),
        ('annot_ytl',                    'INTEGER NOT NULL'),
        ('annot_width',                  'INTEGER NOT NULL'),
        ('annot_height',                 'INTEGER NOT NULL'),
        ('annot_theta',                  'REAL DEFAULT 0.0'),
        ('annot_num_verts',              'INTEGER NOT NULL'),
        ('annot_verts',                  'TEXT'),
        ('annot_detect_confidence',      'REAL DEFAULT -1.0'),
        ('annot_exemplar_flag',          'INTEGER DEFAULT 0'),
        ('annot_note',                   'TEXT'),
    ),
        superkeys=[(ANNOT_UUID,)],
        docstr='''
        Mainly used to store the geometry of the annotation within its parent
        image The one-to-many relationship between images and annotations is
        encoded here Attributes are stored in the Annotation Label Relationship
        Table''')

    db.add_table(const.LBLIMAGE_TABLE, (
        ('lblimage_rowid',               'INTEGER PRIMARY KEY'),
        ('lblimage_uuid',                'UUID NOT NULL'),
        ('lbltype_rowid',                'INTEGER NOT NULL'),  # this is "category" in the proposal
        ('lblimage_value',               'TEXT NOT NULL'),
        ('lblimage_note',                'TEXT'),
    ),
        superkeys=[('lbltype_rowid', 'lblimage_value',)],
        docstr='''
        Used to store the labels (attributes) of images''')

    db.add_table(const.LBLANNOT_TABLE, (
        ('lblannot_rowid',               'INTEGER PRIMARY KEY'),
        ('lblannot_uuid',                'UUID NOT NULL'),
        ('lbltype_rowid',                'INTEGER NOT NULL'),  # this is "category" in the proposal
        ('lblannot_value',               'TEXT NOT NULL'),
        ('lblannot_note',                'TEXT'),
    ),
        superkeys=[('lbltype_rowid', 'lblannot_value',)],
        docstr='''
        Used to store the labels / attributes of annotations.
        E.G name, species ''')

    ##########################
    # SECOND ORDER           #
    ##########################
    # TODO: constraint needs modification
    db.add_table(const.CHIP_TABLE, (
        ('chip_rowid',                   'INTEGER PRIMARY KEY'),
        ('annot_rowid',                  'INTEGER NOT NULL'),
        ('config_rowid',                 'INTEGER DEFAULT 0'),
        ('chip_uri',                     'TEXT'),
        ('chip_width',                   'INTEGER NOT NULL'),
        ('chip_height',                  'INTEGER NOT NULL'),
    ),
        superkeys=[('annot_rowid', 'config_rowid',)],
        docstr='''
        Used to store *processed* annots as chips''')

    db.add_table(const.FEATURE_TABLE, (
        ('feature_rowid',                'INTEGER PRIMARY KEY'),
        ('chip_rowid',                   'INTEGER NOT NULL'),
        ('config_rowid',                 'INTEGER DEFAULT 0'),
        ('feature_num_feats',            'INTEGER NOT NULL'),
        ('feature_keypoints',            'NUMPY'),
        ('feature_sifts',                'NUMPY'),
    ),
        superkeys=[('chip_rowid, config_rowid',)],
        docstr='''
        Used to store individual chip features (ellipses)''')

    db.add_table(const.EG_RELATION_TABLE, (
        ('egr_rowid',                    'INTEGER PRIMARY KEY'),
        ('image_rowid',                  'INTEGER NOT NULL'),
        (ENCOUNTER_ROWID,                'INTEGER'),
    ),
        superkeys=[(IMAGE_ROWID, ENCOUNTER_ROWID,)],
        docstr='''
        Relationship between encounters and images (many to many mapping) the
        many-to-many relationship between images and encounters is encoded here
        encounter_image_relationship stands for encounter-image-pairs.''')

    ##########################
    # THIRD ORDER            #
    ##########################
    db.add_table(const.GL_RELATION_TABLE, (
        ('glr_rowid',                    'INTEGER PRIMARY KEY'),
        ('image_rowid',                  'INTEGER NOT NULL'),
        ('lblimage_rowid',               'INTEGER NOT NULL'),
        ('config_rowid',                 'INTEGER DEFAULT 0'),
        ('glr_confidence',               'REAL DEFAULT 0.0'),
    ),
        superkeys=[('image_rowid', 'lblimage_rowid', 'config_rowid',)],
        docstr='''
        Used to store one-to-many the relationship between images
        and labels''')

    db.add_table(const.AL_RELATION_TABLE, (
        ('alr_rowid',                    'INTEGER PRIMARY KEY'),
        ('annot_rowid',                  'INTEGER NOT NULL'),
        ('lblannot_rowid',               'INTEGER NOT NULL'),
        ('config_rowid',                 'INTEGER DEFAULT 0'),
        ('alr_confidence',               'REAL DEFAULT 0.0'),
    ),
        superkeys=[('annot_rowid', 'lblannot_rowid', 'config_rowid',)],
        docstr='''
        Used to store one-to-many the relationship between annotations (annots)
        and labels''')


def post_1_0_0(db, ibs=None):
    # We are dropping the versions table and rather using the metadata table
    print('applying post_1_0_0')
    db.drop_table(const.VERSIONS_TABLE)


def post_1_2_0(db, ibs=None):
    print('applying post_1_2_0')

    def schema_1_2_0_postprocess_fixuuids(ibs):
        """
        schema_1_2_0_postprocess_fixuuids

        Args:
            ibs (IBEISController):

        Example:
            >>> # DISABLE_DOCTEST
            >>> from ibeis.algo.preproc.preproc_annot import *  # NOQA
            >>> import ibeis
            >>> #import sys
            #>>> sys.argv.append('--force-fresh')
            #>>> ibs = ibeis.opendb('PZ_MTEST')
            #>>> ibs = ibeis.opendb('testdb1')
            >>> ibs = ibeis.opendb('GZ_ALL')
            >>> # should be auto applied
            >>> ibs.print_annotation_table(verbosity=1)
            >>> result = schema_1_2_0_postprocess_fixuuids(ibs)
            >>> ibs.print_annotation_table(verbosity=1)
        """
        import utool as ut

        aid_list = ibs.get_valid_aids()
        #ibs.get_annot_name_rowids(aid_list)
        #
        #ANNOT_ROWID             = 'annot_rowid'
        ANNOTATION_TABLE        = 'annotations'
        ANNOT_SEMANTIC_UUID     = 'annot_semantic_uuid'
        NAME_ROWID              = 'name_rowid'
        SPECIES_ROWID           = 'species_rowid'
        AL_RELATION_TABLE    = 'annotation_lblannot_relationship'

        def set_annot_semantic_uuids(ibs, aid_list, annot_semantic_uuid_list):
            id_iter = aid_list
            colnames = (ANNOT_SEMANTIC_UUID,)
            ibs.db.set(ANNOTATION_TABLE, colnames,
                       annot_semantic_uuid_list, id_iter)

        def set_annot_visual_uuids(ibs, aid_list, annot_visual_uuid_list):
            id_iter = aid_list
            colnames = (ANNOT_VISUAL_UUID,)
            ibs.db.set(ANNOTATION_TABLE, colnames,
                       annot_visual_uuid_list, id_iter)

        def set_annot_species_rowids(ibs, aid_list, species_rowid_list):
            id_iter = aid_list
            colnames = (SPECIES_ROWID,)
            ibs.db.set(
                ANNOTATION_TABLE, colnames, species_rowid_list, id_iter)

        def set_annot_name_rowids(ibs, aid_list, name_rowid_list):
            id_iter = aid_list
            colnames = (NAME_ROWID,)
            ibs.db.set(ANNOTATION_TABLE, colnames, name_rowid_list, id_iter)

        def get_alr_lblannot_rowids(alrid_list):
            lblannot_rowids_list = ibs.db.get(AL_RELATION_TABLE, ('lblannot_rowid',), alrid_list)
            return lblannot_rowids_list

        def get_annot_alrids_oftype(aid_list, lbltype_rowid):
            """
            Get all the relationship ids belonging to the input annotations where the
            relationship ids are filtered to be only of a specific lbltype/category/type
            """
            alrids_list = ibs.db.get(AL_RELATION_TABLE, ('alr_rowid',), aid_list, id_colname='annot_rowid', unpack_scalars=False)
            # Get lblannot_rowid of each relationship
            lblannot_rowids_list = ibs.unflat_map(get_alr_lblannot_rowids, alrids_list)
            # Get the type of each lblannot
            lbltype_rowids_list = ibs.unflat_map(ibs.get_lblannot_lbltypes_rowids, lblannot_rowids_list)
            # only want the nids of individuals, not species, for example
            valids_list = [[typeid == lbltype_rowid for typeid in rowids] for rowids in lbltype_rowids_list]
            alrids_list = [ut.list_compress(alrids, valids) for alrids, valids in zip(alrids_list, valids_list)]
            alrids_list = [
                alrid_list[0:1]
                if len(alrid_list) > 1 else
                alrid_list
                for alrid_list in alrids_list
            ]
            assert all([len(alrid_list) < 2 for alrid_list in alrids_list]),\
                ("More than one type per lbltype.  ALRIDS: " + str(alrids_list) +
                 ", ROW: " + str(lbltype_rowid) + ", KEYS:" + str(ibs.lbltype_ids))
            return alrids_list

        def get_annot_speciesid_from_lblannot_relation(aid_list, distinguish_unknowns=True):
            """ function for getting speciesid the old way """
            species_lbltype_rowid = ibs.db.get('keys', ('lbltype_rowid',), ('SPECIES_KEY',), id_colname='lbltype_text')[0]
            alrids_list = get_annot_alrids_oftype(aid_list, species_lbltype_rowid)
            lblannot_rowids_list = ibs.unflat_map(get_alr_lblannot_rowids, alrids_list)
            speciesid_list = [lblannot_rowids[0] if len(lblannot_rowids) > 0 else ibs.UNKNOWN_LBLANNOT_ROWID for
                              lblannot_rowids in lblannot_rowids_list]
            return speciesid_list

        def get_annot_name_rowids_from_lblannot_relation(aid_list):
            """ function for getting nids the old way """
            individual_lbltype_rowid = ibs.db.get('keys', ('lbltype_rowid',), ('INDIVIDUAL_KEY',), id_colname='lbltype_text')[0]
            alrids_list = get_annot_alrids_oftype(aid_list, individual_lbltype_rowid)
            lblannot_rowids_list = ibs.unflat_map(get_alr_lblannot_rowids, alrids_list)
            # Get a single nid from the list of lblannot_rowids of type INDIVIDUAL
            # TODO: get index of highest confidencename
            nid_list = [lblannot_rowids[0] if len(lblannot_rowids) > 0 else ibs.UNKNOWN_LBLANNOT_ROWID for
                         lblannot_rowids in lblannot_rowids_list]
            return nid_list

        nid_list1 = ibs.get_annot_name_rowids(aid_list, distinguish_unknowns=False)
        speciesid_list1 = ibs.get_annot_species_rowids(aid_list)

        # Get old values from lblannot table
        nid_list = get_annot_name_rowids_from_lblannot_relation(aid_list)
        speciesid_list = get_annot_speciesid_from_lblannot_relation(aid_list)

        assert len(nid_list1) == len(nid_list), 'cannot update to 1_2_0 name length error'
        assert len(speciesid_list1) == len(speciesid_list), 'cannot update to 1_2_0 species length error'

        if (ut.list_all_eq_to(nid_list, 0) and ut.list_all_eq_to(speciesid_list, 0)):
            print('... returning No information in lblannot table to transfer')
            return

        # Make sure information has not gotten out of sync
        try:
            assert all([(nid1 == nid or nid1 == 0) for nid1, nid in zip(nid_list1, nid_list)])
            assert all([(sid1 == sid or sid1 == 0) for sid1, sid in zip(speciesid_list1, speciesid_list)])
        except AssertionError as ex:
            ut.printex(ex, 'Cannot update database to 1_2_0 information out of sync')
            raise

        # Move values into the annotation table as a native column
        set_annot_name_rowids(ibs, aid_list, nid_list)
        set_annot_species_rowids(ibs, aid_list, speciesid_list)
        # Update visual uuids
        # Moved this to post_process 1.21
        #ibs.update_annot_visual_uuids(aid_list)
        #ibs.update_annot_semantic_uuids(aid_list)

    #ibs.print_annotation_table(verbosity=1)
    if ibs is not None:
        ibs._init_rowid_constants()
        schema_1_2_0_postprocess_fixuuids(ibs)
    else:
        print('warning: ibs is None, so cannot apply name/species column fixes to existing database')


def post_1_2_1(db, ibs=None):
    if ibs is not None:
        print('applying post_1_2_1')
        import utool as ut
        from ibeis.algo.preproc import preproc_annot
        if ibs is not None:
            ibs._init_rowid_constants()
            #db = ibs.db
        UNKNOWN_ROWID = 0
        UNKNOWN             = '____'
        UNKNOWN_NAME_ROWID  = 0
        ANNOTATION_TABLE    = 'annotations'
        SPECIES_TABLE       = 'species'
        LBLANNOT_TABLE      = 'lblannot'
        SPECIES_ROWID       = 'species_rowid'
        NAME_ROWID          = 'name_rowid'
        NAME_TEXT           = 'name_text'
        ANNOT_SEMANTIC_UUID = 'annot_semantic_uuid'
        lblannot_colnames   = ('lblannot_uuid', 'lblannot_value', 'lblannot_note',)
        name_colnames       = ('name_uuid', 'name_text', 'name_note',)
        species_colspeciess = ('species_uuid', 'species_text', 'species_note',)
        # Get old name and species rowids from annotaiton tables
        aid_list = db.get_all_rowids(ANNOTATION_TABLE)
        name_rowids1    = db.get(ANNOTATION_TABLE, (NAME_ROWID,), aid_list)
        species_rowids1 = db.get(ANNOTATION_TABLE, (SPECIES_ROWID,), aid_list)
        # Look at the unique non-unknown ones
        unique_name_rowids1    = sorted(list(   set(name_rowids1) - set([UNKNOWN_ROWID])))
        unique_species_rowids1 = sorted(list(set(species_rowids1) - set([UNKNOWN_ROWID])))
        # Get params out of label annotation tables
        name_params_list    = db.get(LBLANNOT_TABLE, lblannot_colnames, unique_name_rowids1)
        species_params_list = db.get(LBLANNOT_TABLE, lblannot_colnames, unique_species_rowids1)
        # Move params into name and species tables
        unique_name_rowids2    = db._add(NAME_TABLE_v121,    name_colnames,       name_params_list)
        unique_species_rowids2 = db._add(SPECIES_TABLE, species_colspeciess, species_params_list)
        # Build mapping from old table to new table
        name_rowid_mapping = dict(zip(unique_name_rowids1, unique_name_rowids2))
        speices_rowid_mapping = dict(zip(unique_species_rowids1, unique_species_rowids2))
        name_rowid_mapping[UNKNOWN_ROWID] = UNKNOWN_ROWID
        speices_rowid_mapping[UNKNOWN_ROWID] = UNKNOWN_ROWID
        # Apply mapping
        name_rowids2   = ut.dict_take_list(name_rowid_mapping, name_rowids1)
        species_rowid2 = ut.dict_take_list(speices_rowid_mapping, species_rowids1)
        # Put new rowids back into annotation table
        db.set(ANNOTATION_TABLE, (NAME_ROWID,), name_rowids2, aid_list)
        db.set(ANNOTATION_TABLE, (SPECIES_ROWID,), species_rowid2, aid_list)
        # HACK TODO use actual SQL to fix and move to 1.2.0

        def get_annot_names_v121(aid_list):
            name_rowid_list = ibs.get_annot_name_rowids(aid_list)
            name_text_list = ibs.db.get(NAME_TABLE_v121, (NAME_TEXT,), name_rowid_list)
            name_text_list = [
                UNKNOWN
                if rowid == UNKNOWN_NAME_ROWID or name_text is None
                else name_text
                for name_text, rowid in zip(name_text_list, name_rowid_list)]
            return name_text_list

        def get_annot_semantic_uuid_info_v121(aid_list, _visual_infotup):
            visual_infotup = _visual_infotup
            image_uuid_list, verts_list, theta_list = visual_infotup
            # It is visual info augmented with name and species
            def get_annot_viewpoints(ibs, aid_list):
                viewpoint_list = ibs.db.get(const.ANNOTATION_TABLE, (ANNOT_VIEWPOINT,), aid_list)
                viewpoint_list = [viewpoint if viewpoint >= 0.0 else None for viewpoint in viewpoint_list]
                return viewpoint_list
            view_list       = get_annot_viewpoints(ibs, aid_list)
            name_list       = get_annot_names_v121(aid_list)
            species_list    = ibs.get_annot_species_texts(aid_list)
            semantic_infotup = (image_uuid_list, verts_list, theta_list, view_list,
                                name_list, species_list)
            return semantic_infotup

        def get_annot_visual_uuid_info_v121(aid_list):
            image_uuid_list = ibs.get_annot_image_uuids(aid_list)
            verts_list      = ibs.get_annot_verts(aid_list)
            theta_list      = ibs.get_annot_thetas(aid_list)
            visual_infotup = (image_uuid_list, verts_list, theta_list)
            return visual_infotup

        def update_annot_semantic_uuids_v121(aid_list, _visual_infotup=None):
            semantic_infotup = get_annot_semantic_uuid_info_v121(aid_list, _visual_infotup)
            annot_semantic_uuid_list = preproc_annot.make_annot_semantic_uuid(semantic_infotup)
            ibs.db.set(ANNOTATION_TABLE, (ANNOT_SEMANTIC_UUID,), annot_semantic_uuid_list, aid_list)

        def update_annot_visual_uuids_v121(aid_list):
            visual_infotup = get_annot_visual_uuid_info_v121(aid_list)
            annot_visual_uuid_list = preproc_annot.make_annot_visual_uuid(visual_infotup)
            ibs.db.set(ANNOTATION_TABLE, (ANNOT_VISUAL_UUID,), annot_visual_uuid_list, aid_list)
            # If visual uuids are changes semantic ones are also changed
            update_annot_semantic_uuids_v121(aid_list, visual_infotup)
        update_annot_visual_uuids_v121(aid_list)


def post_1_3_4(db, ibs=None):
    if ibs is not None:
        ibs._init_rowid_constants()
        ibs._init_config()
        ibs.update_annot_visual_uuids(ibs.get_valid_aids())


def pre_1_3_1(db, ibs=None):
    """
    need to ensure that visual uuid columns are unique before we add that
    constaint to sql. This will remove any annotations that are not unique
    """
    if ibs is not None:
        #from ibeis import ibsfuncs
        import utool as ut
        import six
        ibs._init_rowid_constants()
        ibs._init_config()
        aid_list = ibs.get_valid_aids()
        def pre_1_3_1_update_visual_uuids(ibs, aid_list):
            from ibeis.algo.preproc import preproc_annot
            def pre_1_3_1_get_annot_visual_uuid_info(ibs, aid_list):
                image_uuid_list = ibs.get_annot_image_uuids(aid_list)
                verts_list      = ibs.get_annot_verts(aid_list)
                theta_list      = ibs.get_annot_thetas(aid_list)
                visual_infotup = (image_uuid_list, verts_list, theta_list)
                return visual_infotup
            def pre_1_3_1_get_annot_semantic_uuid_info(ibs, aid_list, _visual_infotup):
                image_uuid_list, verts_list, theta_list = visual_infotup
                def get_annot_viewpoints(ibs, aid_list):
                    viewpoint_list = ibs.db.get(const.ANNOTATION_TABLE, (ANNOT_VIEWPOINT,), aid_list)
                    viewpoint_list = [viewpoint if viewpoint >= 0.0 else None for viewpoint in viewpoint_list]
                    return viewpoint_list
                # It is visual info augmented with name and species
                viewpoint_list  = get_annot_viewpoints(ibs, aid_list)
                name_list       = ibs.get_annot_names(aid_list)
                species_list    = ibs.get_annot_species_texts(aid_list)
                semantic_infotup = (image_uuid_list, verts_list, theta_list, viewpoint_list,
                                    name_list, species_list)
                return semantic_infotup
            visual_infotup = pre_1_3_1_get_annot_visual_uuid_info(ibs, aid_list)
            annot_visual_uuid_list = preproc_annot.make_annot_visual_uuid(visual_infotup)
            ibs.db.set(const.ANNOTATION_TABLE, (ANNOT_VISUAL_UUID,), annot_visual_uuid_list, aid_list)
            # If visual uuids are changes semantic ones are also changed
            # update semeantic pre 1_3_1
            _visual_infotup = visual_infotup
            semantic_infotup = pre_1_3_1_get_annot_semantic_uuid_info(ibs, aid_list, _visual_infotup)
            annot_semantic_uuid_list = preproc_annot.make_annot_semantic_uuid(semantic_infotup)
            ibs.db.set(const.ANNOTATION_TABLE, (ANNOT_SEMANTIC_UUID,), annot_semantic_uuid_list, aid_list)
            pass
        pre_1_3_1_update_visual_uuids(ibs, aid_list)
        #ibsfuncs.fix_remove_visual_dupliate_annotations(ibs)
        aid_list = ibs.get_valid_aids()
        visual_uuid_list = ibs.get_annot_visual_uuids(aid_list)
        ibs_dup_annots = ut.debug_duplicate_items(visual_uuid_list)
        dupaids_list = []
        if len(ibs_dup_annots):
            for key, dupxs in six.iteritems(ibs_dup_annots):
                aids = ut.list_take(aid_list, dupxs)
                dupaids_list.append(aids[1:])
            toremove_aids = ut.flatten(dupaids_list)
            print('About to delete toremove_aids=%r' % (toremove_aids,))
            #if ut.are_you_sure():
            #ibs.delete_annots(toremove_aids)
            #from ibeis.algo.preproc import preproc_annot
            #preproc_annot.on_delete(ibs, toremove_aids)
            ibs.db.delete_rowids(const.ANNOTATION_TABLE, toremove_aids)

            aid_list = ibs.get_valid_aids()
            visual_uuid_list = ibs.get_annot_visual_uuids(aid_list)
            ibs_dup_annots = ut.debug_duplicate_items(visual_uuid_list)
            assert len(ibs_dup_annots) == 0


# =======================
# Schema Version 1.0.1
# =======================


@profile
def update_1_0_1(db, ibs=None):
    # Add a contributor's table
    db.add_table(const.CONTRIBUTOR_TABLE, (
        ('contributor_rowid',            'INTEGER PRIMARY KEY'),
        ('contributor_tag',              'TEXT'),
        ('contributor_name_first',       'TEXT'),
        ('contributor_name_last',        'TEXT'),
        ('contributor_location_city',    'TEXT'),
        ('contributor_location_state',   'TEXT'),
        ('contributor_location_country', 'TEXT'),
        ('contributor_location_zip',     'INTEGER'),
        ('contributor_note',             'INTEGER'),
    ),
        superkeys=[('contributor_rowid',)],
        docstr='''
        Used to store the contributors to the project
        ''')

    db.modify_table(const.IMAGE_TABLE, (
        # add column to v1.0.0 at index 1
        (1, 'contributor_rowid', 'INTEGER', None),
    ))

    db.modify_table(const.ANNOTATION_TABLE, (
        # add column to v1.0.0 at index 1
        (1, 'annot_parent_rowid', 'INTEGER', None),
    ))

    db.modify_table(const.FEATURE_TABLE, (
        # append column to v1.0.0 because None
        (None, 'feature_weight', 'REAL DEFAULT 1.0', None),
    ))


# =======================
# Schema Version 1.0.2
# =======================


@profile
def update_1_0_2(db, ibs=None):
    # Fix the contibutor table's constraint
    db.modify_table(const.CONTRIBUTOR_TABLE, (
        # add column to v1.0.1 at index 1
        (1, 'contributor_uuid', 'UUID NOT NULL', None),
    ),
        superkeys=[('contributor_tag',)]
    )

# =======================
# Schema Version 1.1.0
# =======================


@profile
def update_1_1_0(db, ibs=None):
    # Moving chips and features to their own cache database
    db.drop_table(const.CHIP_TABLE)
    db.drop_table(const.FEATURE_TABLE)

    # Add viewpoint (radians) to annotations
    db.modify_table(const.ANNOTATION_TABLE, (
        # add column to v1.0.2 at index 11
        #(11, ANNOT_VIEWPOINT, 'REAL DEFAULT 0.0', None),
        (11, ANNOT_VIEWPOINT, 'REAL', None),
    ))

    # Add contributor to configs
    db.modify_table(const.CONFIG_TABLE, (
        # add column to v1.0.2 at index 1
        (1, 'contributor_uuid', 'UUID', None),
    ),
        # FIXME: This change may have broken things
        superkeys=[('contributor_uuid', CONFIG_SUFFIX,)]
    )

    # Add config to encounters
    db.modify_table(const.ENCOUNTER_TABLE, (
        # add column to v1.0.2 at index 2
        (2, 'config_rowid', 'INTEGER', None),
    ),
        superkeys=[('encounter_uuid', 'encounter_text',)]
    )

    # Error in the drop table script, re-drop again from post_1_0_0 to kill table's metadata
    db.drop_table(const.VERSIONS_TABLE)


# =======================
# Schema Version 1.1.1
# =======================


@profile
def update_1_1_1(db, ibs=None):
    # Change name of column
    db.modify_table(const.CONFIG_TABLE, (
        # rename column and change it's type
        ('contributor_uuid', 'contributor_rowid', 'INTEGER', None),
    ),
        superkeys=[('contributor_rowid', CONFIG_SUFFIX,)]
    )

    # Change type of column
    #db.modify_table(const.CONFIG_TABLE, (
    #    # rename column and change it's type
    #    ('contributor_rowid', '', 'INTEGER', None),
    #))

    # Change type of columns
    db.modify_table(const.CONTRIBUTOR_TABLE, (
        # Update column's types
        ('contributor_location_zip', '', 'TEXT', None),
        ('contributor_note', '', 'TEXT', None),
    ))


@profile
def update_1_2_0(db, ibs=None):
    # Add columns to annotaiton table
    tablename = const.ANNOTATION_TABLE
    colmap_list = (
        # the visual uuid will be unique w.r.t. the appearence of the annotation
        (None, ANNOT_VISUAL_UUID, 'UUID', None),
        # the visual uuid will be unique w.r.t. the appearence, name, and species of the annotation
        (None, 'annot_semantic_uuid', 'UUID', None),
        (None, 'name_rowid',    'INTEGER DEFAULT 0', None),
        (None, 'species_rowid', 'INTEGER DEFAULT 0', None),
    )
    aid_before = db.get_all_rowids(const.ANNOTATION_TABLE)
    #import utool as ut
    db.modify_table(tablename, colmap_list)
    # Sanity check
    aid_after = db.get_all_rowids(const.ANNOTATION_TABLE)
    assert aid_before == aid_after


@profile
def update_1_2_1(db, ibs=None):
    # Names and species are taken away from lblannot table and upgraded
    # to their own thing
    db.add_table(NAME_TABLE_v121, (
        ('name_rowid',               'INTEGER PRIMARY KEY'),
        ('name_uuid',                'UUID NOT NULL'),
        (NAME_TEXT,                  'TEXT NOT NULL'),
        ('name_note',                'TEXT'),
    ),
        superkeys=[(NAME_TEXT,)],
        docstr='''
        Stores the individual animal names
        ''')

    db.add_table(const.SPECIES_TABLE, (
        ('species_rowid',               'INTEGER PRIMARY KEY'),
        ('species_uuid',                'UUID NOT NULL'),
        (SPECIES_TEXT,                  'TEXT NOT NULL'),
        ('species_note',                'TEXT'),
    ),
        superkeys=[(SPECIES_TEXT,)],
        docstr='''
        Stores the different animal species
        ''')


def update_1_3_0(db, ibs=None):
    db.modify_table(const.IMAGE_TABLE, (
        (None, 'image_timedelta_posix', 'INTEGER DEFAULT 0', None),
    ))

    db.modify_table(NAME_TABLE_v121, (
        (None, 'name_temp_flag',  'INTEGER DEFAULT 0', None),
        (None, 'name_alias_text', 'TEXT',              None),
    ), tablename_new=NAME_TABLE_v130)

    db.drop_table(NAME_TABLE_v121)

    db.modify_table(const.ENCOUNTER_TABLE, (
        (None, 'encounter_start_time_posix', 'INTEGER',           None),
        (None, 'encounter_end_time_posix',   'INTEGER',           None),
        (None, 'encounter_gps_lat',          'INTEGER',           None),
        (None, 'encounter_gps_lon',          'INTEGER',           None),
        (None, 'encounter_processed_flag',   'INTEGER DEFAULT 0', None),
        (None, 'encounter_shipped_flag',     'INTEGER DEFAULT 0', None),
    ))

    """
    * New Image Columns
        - image_posix_timedelta

    * New Name Columns
        - name_temp_flag
        - name_alias_text

        - name_uuid
        - name_visual_uuid
        - name_member_annot_rowids_evalstr
        - name_member_num_annot_rowids

    * New Encounter Columns
        - encounter_start_posix_time
        - encounter_end_time_posix
        - encounter_gps_lat
        - encounter_gps_lon
        - encounter_processed_flag
        - encounter_shipped_flag
    """
    # TODO: changed shipped to commited
    # encounter_detected_flag
    # encounter_identified_flag???

    pass
    # Need encounter processed and shipped flag
    #db.modify_table(const.CONFIG_TABLE, (
    #    # rename column and change it's type
    #)


def update_1_3_1(db, ibs=None):
    """
    update the visual_uuid to be a superkey by adding a constraint
    """
    # make annot_visual_uuid not null and add it as a superkey
    db.modify_table(
        const.ANNOTATION_TABLE,
        [
            # change type of annot_visual_uuid
            (ANNOT_VISUAL_UUID, '', 'UUID NOT NULL', None),
        ],
        # ERROR: this should have been ANNOT_SEMANTIC_UUID
        superkeys=[(ANNOT_UUID,), (ANNOT_VISUAL_UUID,)])
    #pass


def update_1_3_2(db, ibs=None):
    """
    for SMART DATA
    """
    db.modify_table(const.ENCOUNTER_TABLE, (
        (None, 'encounter_smart_xml_fpath',   'TEXT',           None),
        (None, 'encounter_smart_waypoint_id', 'INTEGER',        None),
    ))


def update_1_3_3(db, ibs=None):
    # we should only be storing names here not paths
    db.modify_table(const.ENCOUNTER_TABLE, (
        ('encounter_smart_xml_fpath', 'encounter_smart_xml_fname',  'TEXT',           None),
    ))


def update_1_3_4(db, ibs=None):
    # OLD ANNOT VIEWPOINT FUNCS. Hopefully these are not needed
    #def get_annot_viewpoints(ibs, aid_list):
    #    viewpoint_list = ibs.db.get(const.ANNOTATION_TABLE, (ANNOT_VIEWPOINT,), aid_list)
    #    viewpoint_list = [viewpoint if viewpoint >= 0.0 else None for viewpoint in viewpoint_list]
    #    return viewpoint_list
    #def set_annot_viewpoint(ibs, aid_list, viewpoint_list, input_is_degrees=False):
    #    id_iter = ((aid,) for aid in aid_list)
    #    #viewpoint_list = [-1 if viewpoint is None else viewpoint for viewpoint in viewpoint_list]
    #    if input_is_degrees:
    #        viewpoint_list = [-1 if viewpoint is None else ut.deg_to_rad(viewpoint)
    #                          for viewpoint in viewpoint_list]
    #    #assert all([0.0 <= viewpoint < 2 * np.pi or viewpoint == -1.0 for viewpoint in viewpoint_list])
    #    val_iter = ((viewpoint, ) for viewpoint in viewpoint_list)
    #    ibs.db.set(const.ANNOTATION_TABLE, (ANNOT_VIEWPOINT,), val_iter, id_iter)
    #    ibs.update_annot_visual_uuids(aid_list)
    print('executing update_1_3_4')
    TAU = const.TAU

    def convert_old_viewpoint_to_yaw(angle):
        """ we initially had viewpoint coordinates inverted

        Example:
            >>> import math
            >>> TAU = 2 * math.pi
            >>> old_viewpoint_labels = [
            >>>     ('left'       , 0.000 * TAU,),
            >>>     ('frontleft'  , 0.125 * TAU,),
            >>>     ('front'      , 0.250 * TAU,),
            >>>     ('frontright' , 0.375 * TAU,),
            >>>     ('right'      , 0.500 * TAU,),
            >>>     ('backright'  , 0.625 * TAU,),
            >>>     ('back'       , 0.750 * TAU,),
            >>>     ('backleft'   , 0.875 * TAU,),
            >>> ]
            >>> for lbl, angle in old_viewpoint_labels:
            >>>     yaw = convert_old_viewpoint_to_yaw(angle)
            >>>     angle2 = convert_old_viewpoint_to_yaw(yaw)
            >>>     print('old %15r %.2f -> new %15r %.2f' % (lbl, angle, lbl, yaw))
            >>>     print('old %15r %.2f -> new %15r %.2f' % (lbl, yaw, lbl, angle2))
        """
        if angle is None:
            return None
        yaw = (-angle + (TAU / 2)) % TAU
        return yaw

    from ibeis.control import SQLDatabaseControl
    assert isinstance(db,  SQLDatabaseControl.SQLDatabaseController)

    db.modify_table(const.IMAGE_TABLE, (
        # Add original image path to image table for more data persistance and
        # stewardship
        (None, 'image_original_path',          'TEXT', None),
        # Add image location as a simple workaround for not using the gps
        (None, 'image_location_code',          'TEXT', None),
    ))
    db.modify_table(const.ANNOTATION_TABLE, (
        # Add image quality as an integer to filter the database more easilly
        (None, 'annot_quality',          'INTEGER', None),
        # Add a path to a file that will represent if a pixel belongs to the
        # object of interest within the annotation.
        #(None, 'annot_mask_fpath',       'STRING', None),
        (ANNOT_VIEWPOINT, ANNOT_YAW,  'REAL', convert_old_viewpoint_to_yaw),
    ))


def update_1_3_5(db, ibs=None):
    """ expand datasets to use new quality measures """
    if ibs is not None:
        # Adds a few different degrees of quality
        aid_list = ibs.get_valid_aids()
        qual_list = ibs.get_annot_qualities(aid_list)
        assert len(qual_list) == 0 or max(qual_list) < 3, 'there were no qualities higher than 3 at this point'
        old_to_new = {
            2: 3,
            1: 2,
        }
        new_qual_list = [old_to_new.get(qual, qual) for qual in qual_list]
        ibs.set_annot_qualities(aid_list, new_qual_list)


def update_1_3_6(db, ibs=None):
    # Add table for explicit annotation-vs-annotation match information

    db.add_table(const.PARTY_TABLE, (
        (PARTY_ROWID,               'INTEGER PRIMARY KEY'),
        (PARTY_TAG,                 'TEXT NOT NULL'),
    ),
        superkeys=[(PARTY_TAG,)],
        docstr='''
        Serves as a group for contributors
        ''',
    )

    # instead of adding a specific many to many mapping relate images to both parties
    # and contributors
    db.modify_table(const.IMAGE_TABLE, [
        (None, 'party_rowid',  'INTEGER', None),
    ],
        shortname='image',
        extern_tables=[const.PARTY_TABLE, const.CONTRIBUTOR_TABLE],
        # TODO: add in many to 1 attribute mapping
    )

    #db.add_table(const.PARTY_CONTRIB_RELATION_TABLE, (
    #    ('party_contrib_relation_rowid',               'INTEGER PRIMARY KEY'),
    #    ('party_rowid',                                'INTEGER NOT NULL'),
    #    ('contributor_rowid',                          'INTEGER NOT NULL'),
    #),
    #    superkeys=[('party_rowid', 'contributor_rowid')],
    #    relates=(const.PARTY_TABLE, const.CONTRIBUTOR_TABLE),
    #    docstr='''
    #    Relates parties and contributors
    #    ''',
    #)
    db.add_table(const.ANNOTMATCH_TABLE, (
        ('annotmatch_rowid',          'INTEGER PRIMARY KEY'),
        (ANNOT_ROWID1,                'INTEGER NOT NULL'),
        (ANNOT_ROWID2,                'INTEGER NOT NULL'),
        ('annotmatch_truth',          'INTEGER DEFAULT 2'),
        ('annotmatch_confidence',     'REAL DEFAULT 0'),
    ),
        superkeys=[('annot_rowid1', 'annot_rowid2',)],
        relates=(const.ANNOTATION_TABLE, const.ANNOTATION_TABLE),
        #shortname='annotmatch',
        docstr='''
        Sparsely stores explicit matching / not matching information. This
        serves as marking weather or not an annotation pair has been reviewed.
        ''',
    )

    # add metadata props
    db.modify_table(
        const.EG_RELATION_TABLE,
        shortname='egr',
        relates=(const.IMAGE_TABLE, const.ENCOUNTER_TABLE))

    db.modify_table(
        const.AL_RELATION_TABLE,
        shortname='alr',
        relates=(const.ANNOTATION_TABLE, const.LBLANNOT_TABLE))

    db.modify_table(
        const.GL_RELATION_TABLE,
        shortname='glr',
        relates=(const.IMAGE_TABLE, const.LBLIMAGE_TABLE))

    db.modify_table(
        const.ANNOTATION_TABLE,
        shortname='annot',
    )


def update_1_3_7(db, ibs=None):
    # Part of the dependsmap property might be infered, but at least the keys and tables are needed.
    db.modify_table(
        const.ANNOTATION_TABLE,
        extern_tables=[const.NAME_TABLE, const.SPECIES_TABLE, const.IMAGE_TABLE],
        superkeys=[(ANNOT_UUID,), (ANNOT_VISUAL_UUID,)],
        dependsmap={
            IMAGE_ROWID        : (const.IMAGE_TABLE,      (IMAGE_ROWID,),   (IMAGE_UUID,)),
            NAME_ROWID         : (const.NAME_TABLE,       (NAME_ROWID,),    (NAME_TEXT,)),
            SPECIES_ROWID      : (const.SPECIES_TABLE,    (SPECIES_ROWID,), (SPECIES_TEXT,)),
            ANNOT_PARENT_ROWID : (const.ANNOTATION_TABLE, (ANNOT_ROWID,),   (ANNOT_VISUAL_UUID,)),
        }
    )
    db.modify_table(
        const.ANNOTMATCH_TABLE,
        dependsmap={
            ANNOT_ROWID1: (const.ANNOTATION_TABLE, (ANNOT_ROWID,),   (ANNOT_VISUAL_UUID,)),
            ANNOT_ROWID2: (const.ANNOTATION_TABLE, (ANNOT_ROWID,),   (ANNOT_VISUAL_UUID,)),
        }
    )
    db.modify_table(
        const.IMAGE_TABLE,
        dependsmap={
            'party_rowid':       (const.PARTY_TABLE,       ('party_rowid',),          (PARTY_TAG,)),
            'contributor_rowid': (const.CONTRIBUTOR_TABLE, ('contributor_rowid',),    ('contributor_tag',)),
        }
    )
    db.modify_table(
        const.CONFIG_TABLE,
        dependsmap={
            'contributor_rowid':       (const.CONTRIBUTOR_TABLE,       ('contributor_rowid',),          ('contributor_tag',)),
        }
    )

    db.modify_table(
        const.ENCOUNTER_TABLE,
        dependsmap={
            'config_rowid':       (const.CONFIG_TABLE,       ('config_rowid',),          ('contributor_rowid', CONFIG_SUFFIX,)),
        }
    )

    db.modify_table(
        const.EG_RELATION_TABLE,
        dependsmap={
            'image_rowid':       (const.IMAGE_TABLE,     (IMAGE_ROWID,),   (IMAGE_UUID,)),
            ENCOUNTER_ROWID:     (const.ENCOUNTER_TABLE,  (ENCOUNTER_ROWID,),   ('encounter_text',)),
        }
    )


def update_1_3_8(db, ibs=None):
    # Encounters only care about their text again as a uuid We are removing
    # config_rowid from encounters. Thus the dependency is not encoded
    db.modify_table(
        const.ENCOUNTER_TABLE,
        superkeys=[('encounter_text',)],
    )


def update_1_3_9(db, ibs=None):
    # Remove contributors from configs
    db.modify_table(
        const.CONFIG_TABLE,
        superkeys=[(CONFIG_SUFFIX,)]
    )
    # Add primary superkey to annotations table
    db.modify_table(
        const.ANNOTATION_TABLE,
        primary_superkey=('annot_visual_uuid',),
        docstr='''
        Mainly used to store the geometry of the annotation within its parent
        image The one-to-many relationship between images and annotations is
        encoded here
        '''
    )


def update_1_4_0(db, ibs=None):
    # Remove contributors from configs
    db.modify_table(
        const.EG_RELATION_TABLE,
        superkeys=[(IMAGE_ROWID, ENCOUNTER_ROWID,)],
        #superkeys=[(CONFIG_SUFFIX,)]
    )


def update_1_4_1(db, ibs=None):
    db.modify_table(
        const.ENCOUNTER_TABLE,
        dependsmap={
            'config_rowid':       (const.CONFIG_TABLE,       ('config_rowid',),          (CONFIG_SUFFIX,)),
        }
    )


def update_1_4_2(db, ibs=None):
    db.modify_table(
        const.ANNOTATION_TABLE, [
            (None, 'contributor_rowid',  'INTEGER', None),
            (None, 'annot_age_months_est_min',  'INTEGER DEFAULT -1', None),
            (None, 'annot_age_months_est_max',  'INTEGER DEFAULT -1', None),
        ],
        # HACK: Need a way to update the dependsmap without blowing the old one away
        # Also need to not overspecify information. colname to tablename should be fine.
        # we can have the extern colname be optional. superkey is definiately not needed
        #dependsmap=db.get_metadata_val(const.ANNOTATION_TABLE + '_dependsmap', eval_=True) +
        # {}
        dependsmap={
            IMAGE_ROWID         : (const.IMAGE_TABLE,      (IMAGE_ROWID,),   (IMAGE_UUID,)),
            NAME_ROWID          : (const.NAME_TABLE,       (NAME_ROWID,),    (NAME_TEXT,)),
            SPECIES_ROWID       : (const.SPECIES_TABLE,    (SPECIES_ROWID,), (SPECIES_TEXT,)),
            ANNOT_PARENT_ROWID  : (const.ANNOTATION_TABLE, (ANNOT_ROWID,),   (ANNOT_VISUAL_UUID,)),
            'contributor_rowid' : (const.CONTRIBUTOR_TABLE, None, None),
        },
    )

    db.modify_table(
        const.NAME_TABLE, [
            (None, 'name_sex',  'INTEGER DEFAULT -1', None),
        ]
    )


def update_1_4_3(db, ibs=None):
    db.modify_table(
        const.ANNOTATION_TABLE, [
            (None, 'annot_is_occluded',    'INTEGER', None),
            (None, 'annot_is_shadowed',    'INTEGER', None),
            (None, 'annot_is_washedout',   'INTEGER', None),
            (None, 'annot_is_blury',       'INTEGER', None),
            (None, 'annot_is_novelpose',   'INTEGER', None),
            (None, 'annot_is_commonpose',  'INTEGER', None),
        ]
    )

    db.modify_table(
        const.ANNOTMATCH_TABLE, [
            (None, 'annotmatch_is_hard',         'INTEGER', None),
            (None, 'annotmatch_is_scenerymatch', 'INTEGER', None),
            (None, 'annotmatch_is_photobomb',    'INTEGER', None),
            (None, 'annotmatch_is_nondistinct',  'INTEGER', None),
        ],
    )


def update_1_4_4(db, ibs=None):
    db.add_table(const.ANNOTGROUP_TABLE, (
        (ANNOTGROUP_ROWID,               'INTEGER PRIMARY KEY'),
        ('annotgroup_uuid',              'UUID NOT NULL'),
        ('annotgroup_text',              'TEXT NOT NULL'),
        ('annotgroup_note',              'TEXT NOT NULL'),
    ),
        superkeys=[('annotgroup_text',)],
        docstr='''
        List of all annotation groups (annotgroups)''')

    db.add_table(const.GA_RELATION_TABLE, (
        ('gar_rowid',                    'INTEGER PRIMARY KEY'),
        (ANNOTGROUP_ROWID,               'INTEGER NOT NULL'),
        (ANNOT_ROWID,                    'INTEGER'),
    ),
        superkeys=[(ANNOTGROUP_ROWID, ANNOT_ROWID)],
        docstr='''
        Relationship between annotgroups and annots (many to many mapping) the
        many-to-many relationship between annots and annotgroups is encoded here
        annotgroup_annotation_relationship stands for annotgroup-annotation-pairs.''')


def update_1_4_5(db, ibs=None):
    db.modify_table(
        const.ANNOTMATCH_TABLE, [
            (None, 'annotmatch_note', 'TEXT', None),
        ],
    )


def update_1_4_6(db, ibs=None):
    # Maybe we want the notation of each annotation having having a set of
    # classes with probabilities (c, p). Or an annotation label with a
    # confidence.
    db.modify_table(
        const.ANNOTATION_TABLE, [
            # HACK: add a column for parsable tags, this should later be
            # replaced with a tag table and a tag-annot relation table
            (None, 'annot_tags',    'TEXT', None),
            # Remove these columns
            ('annot_is_occluded', None, None, None),
            ('annot_is_shadowed', None, None, None),
            ('annot_is_washedout', None, None, None),
            ('annot_is_blury', None, None, None),
            ('annot_is_novelpose', None, None, None),
            ('annot_is_commonpose', None, None, None),
        ]
    )
    db.modify_table(
        const.ANNOTMATCH_TABLE, [
            (None, 'annotmatch_reviewed', 'INTEGER', None),
            (None, 'annotmatch_reviewer', 'TEXT', None),
        ]
    )


def update_1_4_7(db, ibs=None):
    db.modify_table(const.IMAGE_TABLE, (
        (4, 'image_uri_original', 'TEXT', None),
    ))


def post_1_4_7(db, ibs=None):
    if ibs is not None:
        gid_list = ibs._get_all_gids()
        image_uri_list = ibs.get_image_uris(gid_list)
        ibs.set_image_uris_original(gid_list, image_uri_list, overwrite=True)

    db.modify_table(
        const.IMAGE_TABLE,
        [
            # change type of image_uri_original
            ('image_uri_original', '', 'TEXT NOT NULL', None),
        ],
    )


<<<<<<< HEAD
def pre_1_4_9(db, ibs=None):
    if ibs is not None:
        remapping_dict = {
            'frogs'               : 'frog',
            'giraffe'             : 'giraffe_reticulated',
            'seals_spotted'       : 'seal_spotted',
            'seals_saimma_ringed' : 'seal_saimma_ringed',
        }
        from os.path import join
        species_rowid_list = ibs._get_all_species_rowids()
        species_text_list = ibs.get_species_texts(species_rowid_list)
        for rowid, text in zip(species_rowid_list, species_text_list):
            if text in remapping_dict:
                # Update record for reticulated giraffe
                ibs._set_species_texts([rowid], [remapping_dict[text]])

                # Delete obsolete cPkl file on disk
                cPlk_path = join(ibs.get_dbdir(), '%s.cPkl' % (text, ))
                ut.delete(cPlk_path)

                # Recompute all effected annotation's semantic UUIDs
                aid_list = ibs._get_all_aids()
                annot_species_rowid_list = ibs.get_annot_species_rowids(aid_list)
                flag_list = [
                    annot_species_rowid == rowid
                    for annot_species_rowid in annot_species_rowid_list
                ]
                aid_list_ = ut.filter_items(aid_list, flag_list)
                ibs.update_annot_semantic_uuids(aid_list_)

        # Add missing "required" species
        species_nice_list = [
            'Giraffe (Masai)',
            'Giraffe (Reticulated)',
            'Other',
            'Zebra (Grevy\'s)',
            'Zebra (Hybrid)',
            'Zebra (Plains)'
        ]
        species_text_list = [
            'giraffe_masai',
            'giraffe_reticulated',
            'other',
            'zebra_grevys',
            'zebra_hybrid',
            'zebra_plains',
        ]
        species_code_list = [
            'GIRM',
            'GIR',
            'OTHER',
            'GZ',
            'HZ',
            'PZ',
        ]
        ibs.add_species(species_nice_list, species_text_list, species_code_list)


def update_1_4_9(db, ibs=None):
    db.modify_table(const.SPECIES_TABLE, (
        (3, 'species_nice', 'TEXT', None),
        (4, 'species_code', 'TEXT', None),
        (None, 'species_toggle_enabled', 'INTEGER DEFAULT 1', None),
    ))


def post_1_4_9(db, ibs=None):
    species_mapping = {
        'bear_polar'          :       ('PB', 'Polar Bear'),
        'building'            : ('BUILDING', 'Building'),
        'cheetah'             :     ('CHTH', 'Cheetah'),
        'elephant_savanna'    :     ('ELEP', 'Elephant (Savanna)'),
        'frog'                :     ('FROG', 'Frog'),
        'giraffe_masai'       :     ('GIRM', 'Giraffe (Masai)'),
        'giraffe_reticulated' :      ('GIR', 'Giraffe (Reticulated)'),
        'hyena'               :    ('HYENA', 'Hyena'),
        'jaguar'              :      ('JAG', 'Jaguar'),
        'leopard'             :     ('LOEP', 'Leopard'),
        'lion'                :     ('LION', 'Lion'),
        'lionfish'            :       ('LF', 'Lionfish'),
        'lynx'                :     ('LYNX', 'Lynx'),
        'nautilus'            :     ('NAUT', 'Nautilus'),
        'other'               :    ('OTHER', 'Other'),
        'rhino_black'         :   ('BRHINO', 'Rhino (Black)'),
        'rhino_white'         :   ('WRHINO', 'Rhino (White)'),
        'seal_saimma_ringed'  :    ('SEAL2', 'Seal (Siamaa Ringed)'),
        'seal_spotted'        :    ('SEAL1', 'Seal (Spotted)'),
        'snail'               :    ('SNAIL', 'Snail'),
        'snow_leopard'        :    ('SLEOP', 'Snow Leopard'),
        'tiger'               :    ('TIGER', 'Tiger'),
        'toads_wyoming'       :   ('WYTOAD', 'Toad (Wyoming)'),
        'water_buffalo'       :     ('BUFF', 'Water Buffalo'),
        'wildebeest'          :       ('WB', 'Wildebeest'),
        'wild_dog'            :       ('WD', 'Wild Dog'),
        'whale_fluke'         :       ('WF', 'Whale Fluke'),
        'whale_humpback'      :       ('HW', 'Humpback Whale'),
        'whale_shark'         :       ('WS', 'Whale Shark'),
        'zebra_grevys'        :       ('GZ', 'Zebra (Grevy\'s)'),
        'zebra_hybrid'        :       ('HZ', 'Zebra (Hybrid)'),
        'zebra_plains'        :       ('PZ', 'Zebra (Plains)'),
        const.UNKNOWN         :  ('UNKNOWN', 'Unknown'),
    }

    if ibs is not None:
        species_rowid_list = ibs._get_all_species_rowids()
        species_text_list = ibs.get_species_texts(species_rowid_list)
        for rowid, text in zip(species_rowid_list, species_text_list):
            if text in species_mapping:
                species_code, species_nice = species_mapping[text]
            else:
                print('Found an unknown species...')
                species_nice = raw_input('Input a NICE name for %r: ' % (text, ))
                species_code = raw_input('Input a CODE name for %r: ' % (text, ))
                assert len(species_code) > 0 and len(species_nice) > 0
            ibs._set_species_nice([rowid], [species_nice])
            ibs._set_species_code([rowid], [species_code])

    db.modify_table(
        const.SPECIES_TABLE,
        [
            # change type of species_nice
            ('species_nice', '', 'TEXT NOT NULL', None),
            ('species_code', '', 'TEXT NOT NULL', None),
        ],
    )


def update_1_4_10(db, ibs=None):
=======
def pre_1_4_8(db, ibs=None):
    """
    Args:
        ibs (ibeis.IBEISController):
    """
    if ibs is not None:
        from ibeis import tag_funcs

        annotmatch_rowids = ibs._get_all_annotmatch_rowids()
        id_iter = annotmatch_rowids
        annotmatch_is_photobomb_list = ibs.db.get(
            const.ANNOTMATCH_TABLE, ('annotmatch_is_photobomb',), id_iter,
            id_colname='rowid')
        annotmatch_is_nondistinct = ibs.db.get(
            const.ANNOTMATCH_TABLE, ('annotmatch_is_nondistinct',), id_iter,
            id_colname='rowid')
        annotmatch_is_hard = ibs.db.get(
            const.ANNOTMATCH_TABLE, ('annotmatch_is_hard',), id_iter,
            id_colname='rowid')
        annotmatch_is_scenerymatch = ibs.db.get(
            const.ANNOTMATCH_TABLE, ('annotmatch_is_scenerymatch',), id_iter,
            id_colname='rowid')

        #ibs.get_annotmatch_note(annotmatch_rowids)
        annotmatch_note_list = ibs.db.get(
            const.ANNOTMATCH_TABLE, ('annotmatch_note',), annotmatch_rowids,
            id_colname='rowid')
        new_notes_list = annotmatch_note_list
        new_notes_list = tag_funcs.set_tags_in_textformat(
            'photobomb', new_notes_list, annotmatch_is_photobomb_list)
        new_notes_list = tag_funcs.set_tags_in_textformat(
            'nondistinct', new_notes_list, annotmatch_is_nondistinct)
        new_notes_list = tag_funcs.set_tags_in_textformat(
            'hard', new_notes_list, annotmatch_is_hard)
        new_notes_list = tag_funcs.set_tags_in_textformat(
            'scenerymatch', new_notes_list, annotmatch_is_scenerymatch)

        ibs.db.set(const.ANNOTMATCH_TABLE, ('annotmatch_note',),
                   new_notes_list,
                   annotmatch_rowids)


def update_1_4_8(db, ibs=None):
>>>>>>> cff84539
    """
    change notes to tag_text_data
    add configuration that made the match
    add the score of the match
    add concept of: DEFINIATELY MATCHES, DOES NOT MATCH, CAN NOT DECIDE

    Probably want a separate table for the config_rowid matching results
    because the primary key needs to be (config_rowid, aid1, aid2) OR just
    (config_rowid, annotmatch_rowid)
    """
    db.modify_table(
        const.ANNOTATION_TABLE, [
            # HACK: add a column for parsable tags, this should later be
            # replaced with a tag table and a tag-annot relation table
            ('annot_tags', 'annot_tag_text',    'TEXT', None),
        ]
    )
    db.modify_table(
        const.ANNOTMATCH_TABLE, [
            ('annotmatch_note', 'annotmatch_tag_text', 'TEXT', None),
            (None, 'annotmatch_posixtime_modified',  'INTEGER', None),
            (None, 'annotmatch_pairwise_prob',  'REAL', None),
            (None, 'config_hashid',  'TEXT', None),
            # Remove explicit case tags in favor of consistency
            ('annotmatch_is_photobomb', None,  None, None),
            ('annotmatch_is_nondistinct', None,  None, None),
            ('annotmatch_is_hard', None,  None, None),
            ('annotmatch_is_scenerymatch', None,  None, None),
        ]
    )


# ========================
# Valid Versions & Mapping
# ========================

# TODO: do we save a backup with the older version number in the file name?


base = const.BASE_DATABASE_VERSION
VALID_VERSIONS = ut.odict([
    #version:   (Pre-Update Function,  Update Function,    Post-Update Function)
    (base   ,    (None,                 None,               None                )),
    ('1.0.0',    (None,                 update_1_0_0,       post_1_0_0          )),
    ('1.0.1',    (None,                 update_1_0_1,       None                )),
    ('1.0.2',    (None,                 update_1_0_2,       None                )),
    ('1.1.0',    (None,                 update_1_1_0,       None                )),
    ('1.1.1',    (None,                 update_1_1_1,       None                )),
    ('1.2.0',    (None,                 update_1_2_0,       post_1_2_0          )),
    ('1.2.1',    (None,                 update_1_2_1,       post_1_2_1          )),
    ('1.3.0',    (None,                 update_1_3_0,       None                )),
    ('1.3.1',    (pre_1_3_1,            update_1_3_1,       None                )),
    ('1.3.2',    (None,                 update_1_3_2,       None                )),
    ('1.3.3',    (None,                 update_1_3_3,       None                )),
    ('1.3.4',    (None,                 update_1_3_4,       post_1_3_4          )),
    ('1.3.5',    (None,                 update_1_3_5,       None                )),
    ('1.3.6',    (None,                 update_1_3_6,       None                )),
    ('1.3.7',    (None,                 update_1_3_7,       None                )),
    ('1.3.8',    (None,                 update_1_3_8,       None                )),
    ('1.3.9',    (None,                 update_1_3_9,       None                )),
    ('1.4.0',    (None,                 update_1_4_0,       None                )),
    ('1.4.1',    (None,                 update_1_4_1,       None                )),
    ('1.4.2',    (None,                 update_1_4_2,       None                )),
    ('1.4.3',    (None,                 update_1_4_3,       None                )),
    ('1.4.4',    (None,                 update_1_4_4,       None                )),
    ('1.4.5',    (None,                 update_1_4_5,       None                )),
    ('1.4.6',    (None,                 update_1_4_6,       None                )),
    ('1.4.7',    (None,                 update_1_4_7,       post_1_4_7          )),
<<<<<<< HEAD
    # ('1.4.8',    (None,                 update_1_4_8,       None                )),
    ('1.4.9',    (pre_1_4_9,            update_1_4_9,       post_1_4_9          )),
    #('1.4.10',    (None,                 update_1_4_10,       None                )),
=======
    ('1.4.8',    (pre_1_4_8,            update_1_4_8,       None                )),
>>>>>>> cff84539
])
"""
SeeAlso:
    When updating versions need to test and modify in
    IBEISController._init_sqldbcore
"""


LEGACY_UPDATE_FUNCTIONS = [
    ('1.4.1',  _sql_helpers.fix_metadata_consistency),
]


def __test_db_version_table_constraints():
    """
    test for updating from version x to version y

    There is a problem where the contributor_table superkey is not in
    PZ_Master0 and I don't know why. Perhaps it was just a fluke, and it will
    be ensured from now on.

    Here is the hacky fix script:
        assert 'contributors_superkeys' not in ut.get_list_column(ibs.db.get_metadata_items(), 0)
        sorted(ibs.db.get_metadata_items())
        # So weird that the constraint was set, but not the superkeys
        constraint_str = ibs.db.get_metadata_val('contributors_constraint')
        parse_result = parse.parse('CONSTRAINT superkey UNIQUE ({superkey})', constraint_str)
        superkey = parse_result['superkey']
        assert superkey == 'contributor_tag'
        assert None is ibs.db.get_metadata_val('contributors_superkey')
        ibs.db.set_metadata_val('contributors_superkeys', "[('contributor_tag',)]")

        # Made a mistake
        print(ibs.db.get_table_csv_header('metadata'))
        badrowid = ibs.db.get_rowid_from_superkey('metadata', [('contributors_superkey',)], ('metadata_key',))
        assert len(badrowid) == 1
        ibs.db.delete('metadata', [badrowid[0]])

    TODO: make a script that generates an empty database at version X

    """
    import ibeis
    tmpdir = ut.ensuredir('tmpsqltestdir')
    ut.delete(tmpdir)
    tmpdir = ut.ensuredir('tmpsqltestdir')
    tmpdir3 = ut.ensuredir('tmpsqltestdir3')
    ut.delete(tmpdir3)
    tmpdir3 = ut.ensuredir('tmpsqltestdir3')
    # Should not show contributor table
    ibs1 = ibeis.opendb(dbdir=tmpdir, request_dbversion='1.0.0', use_cache=False)
    ibs1.db.print_schema()
    assert 'contributors' not in ibs1.db.get_table_names()

    ibs2 = ibeis.opendb(dbdir=tmpdir, request_dbversion='1.0.3', use_cache=False)
    ibs2.db.print_schema()
    assert 'contributors' in ibs2.db.get_table_names()
    print(ibs2.db.get_schema_current_autogeneration_str('foo'))

    assert 'contributors_superkeys' in ut.get_list_column(ibs2.db.get_metadata_items(), 0)

    ibs3 = ibeis.opendb(dbdir=tmpdir3,  use_cache=False)
    ibs3.db.print_schema()
    assert 'contributors' in ibs1.db.get_table_names()

    #ibeis.control.IBEISControl.__ALL_CONTROLLERS__

    ibs1.db.close()
    ibs2.db.close()
    ibs1.dbcache.close()
    ibs2.dbcache.close()

    del ibs1
    del ibs2


def autogen_db_schema():
    """
    autogen_db_schema

    CommandLine:
        python -m ibeis.control.DB_SCHEMA --test-autogen_db_schema
        python -m ibeis.control.DB_SCHEMA --test-autogen_db_schema --diff=1
        python -m ibeis.control.DB_SCHEMA --test-autogen_db_schema -n=-1
        python -m ibeis.control.DB_SCHEMA --test-autogen_db_schema -n=0
        python -m ibeis.control.DB_SCHEMA --test-autogen_db_schema -n=1
        python -m ibeis.control.DB_SCHEMA --force-incremental-db-update
        python -m ibeis.control.DB_SCHEMA --test-autogen_db_schema --write
        python -m ibeis.control.DB_SCHEMA --test-autogen_db_schema --force-incremental-db-update --dump-autogen-schema
        python -m ibeis.control.DB_SCHEMA --test-autogen_db_schema --force-incremental-db-update


    Example:
        >>> # ENABLE_DOCTEST
        >>> from ibeis.control.DB_SCHEMA import *  # NOQA
        >>> autogen_db_schema()
    """
    from ibeis.control import DB_SCHEMA
    from ibeis.control import _sql_helpers
    n = ut.get_argval('-n', int, default=-1)
    schema_spec = DB_SCHEMA
    db = _sql_helpers.autogenerate_nth_schema_version(schema_spec, n=n)
    return db


if __name__ == '__main__':
    """
    python -m ibeis.algo.preproc.preproc_chip
    python -m ibeis.control.DB_SCHEMA --allexamples
    """
    import multiprocessing
    multiprocessing.freeze_support()
    import utool as ut
    ut.doctest_funcs()<|MERGE_RESOLUTION|>--- conflicted
+++ resolved
@@ -1177,7 +1177,81 @@
     )
 
 
-<<<<<<< HEAD
+def pre_1_4_8(db, ibs=None):
+    """
+    Args:
+        ibs (ibeis.IBEISController):
+    """
+    if ibs is not None:
+        from ibeis import tag_funcs
+
+        annotmatch_rowids = ibs._get_all_annotmatch_rowids()
+        id_iter = annotmatch_rowids
+        annotmatch_is_photobomb_list = ibs.db.get(
+            const.ANNOTMATCH_TABLE, ('annotmatch_is_photobomb',), id_iter,
+            id_colname='rowid')
+        annotmatch_is_nondistinct = ibs.db.get(
+            const.ANNOTMATCH_TABLE, ('annotmatch_is_nondistinct',), id_iter,
+            id_colname='rowid')
+        annotmatch_is_hard = ibs.db.get(
+            const.ANNOTMATCH_TABLE, ('annotmatch_is_hard',), id_iter,
+            id_colname='rowid')
+        annotmatch_is_scenerymatch = ibs.db.get(
+            const.ANNOTMATCH_TABLE, ('annotmatch_is_scenerymatch',), id_iter,
+            id_colname='rowid')
+
+        #ibs.get_annotmatch_note(annotmatch_rowids)
+        annotmatch_note_list = ibs.db.get(
+            const.ANNOTMATCH_TABLE, ('annotmatch_note',), annotmatch_rowids,
+            id_colname='rowid')
+        new_notes_list = annotmatch_note_list
+        new_notes_list = tag_funcs.set_tags_in_textformat(
+            'photobomb', new_notes_list, annotmatch_is_photobomb_list)
+        new_notes_list = tag_funcs.set_tags_in_textformat(
+            'nondistinct', new_notes_list, annotmatch_is_nondistinct)
+        new_notes_list = tag_funcs.set_tags_in_textformat(
+            'hard', new_notes_list, annotmatch_is_hard)
+        new_notes_list = tag_funcs.set_tags_in_textformat(
+            'scenerymatch', new_notes_list, annotmatch_is_scenerymatch)
+
+        ibs.db.set(const.ANNOTMATCH_TABLE, ('annotmatch_note',),
+                   new_notes_list,
+                   annotmatch_rowids)
+
+
+def update_1_4_8(db, ibs=None):
+    """
+    change notes to tag_text_data
+    add configuration that made the match
+    add the score of the match
+    add concept of: DEFINIATELY MATCHES, DOES NOT MATCH, CAN NOT DECIDE
+
+    Probably want a separate table for the config_rowid matching results
+    because the primary key needs to be (config_rowid, aid1, aid2) OR just
+    (config_rowid, annotmatch_rowid)
+    """
+    db.modify_table(
+        const.ANNOTATION_TABLE, [
+            # HACK: add a column for parsable tags, this should later be
+            # replaced with a tag table and a tag-annot relation table
+            ('annot_tags', 'annot_tag_text',    'TEXT', None),
+        ]
+    )
+    db.modify_table(
+        const.ANNOTMATCH_TABLE, [
+            ('annotmatch_note', 'annotmatch_tag_text', 'TEXT', None),
+            (None, 'annotmatch_posixtime_modified',  'INTEGER', None),
+            (None, 'annotmatch_pairwise_prob',  'REAL', None),
+            (None, 'config_hashid',  'TEXT', None),
+            # Remove explicit case tags in favor of consistency
+            ('annotmatch_is_photobomb', None,  None, None),
+            ('annotmatch_is_nondistinct', None,  None, None),
+            ('annotmatch_is_hard', None,  None, None),
+            ('annotmatch_is_scenerymatch', None,  None, None),
+        ]
+    )
+
+
 def pre_1_4_9(db, ibs=None):
     if ibs is not None:
         remapping_dict = {
@@ -1305,84 +1379,6 @@
     )
 
 
-def update_1_4_10(db, ibs=None):
-=======
-def pre_1_4_8(db, ibs=None):
-    """
-    Args:
-        ibs (ibeis.IBEISController):
-    """
-    if ibs is not None:
-        from ibeis import tag_funcs
-
-        annotmatch_rowids = ibs._get_all_annotmatch_rowids()
-        id_iter = annotmatch_rowids
-        annotmatch_is_photobomb_list = ibs.db.get(
-            const.ANNOTMATCH_TABLE, ('annotmatch_is_photobomb',), id_iter,
-            id_colname='rowid')
-        annotmatch_is_nondistinct = ibs.db.get(
-            const.ANNOTMATCH_TABLE, ('annotmatch_is_nondistinct',), id_iter,
-            id_colname='rowid')
-        annotmatch_is_hard = ibs.db.get(
-            const.ANNOTMATCH_TABLE, ('annotmatch_is_hard',), id_iter,
-            id_colname='rowid')
-        annotmatch_is_scenerymatch = ibs.db.get(
-            const.ANNOTMATCH_TABLE, ('annotmatch_is_scenerymatch',), id_iter,
-            id_colname='rowid')
-
-        #ibs.get_annotmatch_note(annotmatch_rowids)
-        annotmatch_note_list = ibs.db.get(
-            const.ANNOTMATCH_TABLE, ('annotmatch_note',), annotmatch_rowids,
-            id_colname='rowid')
-        new_notes_list = annotmatch_note_list
-        new_notes_list = tag_funcs.set_tags_in_textformat(
-            'photobomb', new_notes_list, annotmatch_is_photobomb_list)
-        new_notes_list = tag_funcs.set_tags_in_textformat(
-            'nondistinct', new_notes_list, annotmatch_is_nondistinct)
-        new_notes_list = tag_funcs.set_tags_in_textformat(
-            'hard', new_notes_list, annotmatch_is_hard)
-        new_notes_list = tag_funcs.set_tags_in_textformat(
-            'scenerymatch', new_notes_list, annotmatch_is_scenerymatch)
-
-        ibs.db.set(const.ANNOTMATCH_TABLE, ('annotmatch_note',),
-                   new_notes_list,
-                   annotmatch_rowids)
-
-
-def update_1_4_8(db, ibs=None):
->>>>>>> cff84539
-    """
-    change notes to tag_text_data
-    add configuration that made the match
-    add the score of the match
-    add concept of: DEFINIATELY MATCHES, DOES NOT MATCH, CAN NOT DECIDE
-
-    Probably want a separate table for the config_rowid matching results
-    because the primary key needs to be (config_rowid, aid1, aid2) OR just
-    (config_rowid, annotmatch_rowid)
-    """
-    db.modify_table(
-        const.ANNOTATION_TABLE, [
-            # HACK: add a column for parsable tags, this should later be
-            # replaced with a tag table and a tag-annot relation table
-            ('annot_tags', 'annot_tag_text',    'TEXT', None),
-        ]
-    )
-    db.modify_table(
-        const.ANNOTMATCH_TABLE, [
-            ('annotmatch_note', 'annotmatch_tag_text', 'TEXT', None),
-            (None, 'annotmatch_posixtime_modified',  'INTEGER', None),
-            (None, 'annotmatch_pairwise_prob',  'REAL', None),
-            (None, 'config_hashid',  'TEXT', None),
-            # Remove explicit case tags in favor of consistency
-            ('annotmatch_is_photobomb', None,  None, None),
-            ('annotmatch_is_nondistinct', None,  None, None),
-            ('annotmatch_is_hard', None,  None, None),
-            ('annotmatch_is_scenerymatch', None,  None, None),
-        ]
-    )
-
-
 # ========================
 # Valid Versions & Mapping
 # ========================
@@ -1419,13 +1415,8 @@
     ('1.4.5',    (None,                 update_1_4_5,       None                )),
     ('1.4.6',    (None,                 update_1_4_6,       None                )),
     ('1.4.7',    (None,                 update_1_4_7,       post_1_4_7          )),
-<<<<<<< HEAD
-    # ('1.4.8',    (None,                 update_1_4_8,       None                )),
+    ('1.4.8',    (pre_1_4_8,            update_1_4_8,       None                )),
     ('1.4.9',    (pre_1_4_9,            update_1_4_9,       post_1_4_9          )),
-    #('1.4.10',    (None,                 update_1_4_10,       None                )),
-=======
-    ('1.4.8',    (pre_1_4_8,            update_1_4_8,       None                )),
->>>>>>> cff84539
 ])
 """
 SeeAlso:
