--- conflicted
+++ resolved
@@ -16,10 +16,7 @@
     out = io.BytesIO(blob)
     out.seek(0)
     return np.load(out)
-<<<<<<< HEAD
-=======
 
->>>>>>> cda9574c
 
 class DatabaseControl(object):
     def __init__(db, database_path, database_file='database.sqlite3'):
@@ -30,11 +27,6 @@
             SQL UPDATE: http://www.w3schools.com/sql/sql_update.asp
             SQL SELECT: http://www.w3schools.com/sql/sql_select.asp
             SQL DELETE: http://www.w3schools.com/sql/sql_delete.asp
-<<<<<<< HEAD
-            
-=======
-
->>>>>>> cda9574c
             --------------------------------------------------------------------
 
             Init the SQLite3 database connection and the query execution object.
@@ -45,31 +37,17 @@
         db.database_path = database_path
         db.database_file = database_file
 
-<<<<<<< HEAD
         db.connection = lite.connect(os.path.join(database_path, database_file), 
             detect_types=lite.PARSE_DECLTYPES) # Need this param for numpy arrays
 
         db.querier = db.connection.cursor()
         
-=======
-        db_fpath = os.path.join(database_path, database_file)
-
-        db.connection = lite.connect(db_fpath,
-                                     detect_types=lite.PARSE_DECLTYPES)  # Need this param for numpy arrays
-
-        db.querier = db.connection.cursor()
-
->>>>>>> cda9574c
         # Converts numpy array object to sqlite3 blob when insert querying
         lite.register_adapter(np.ndarray, _NUMPY_TO_SQLITE3)
 
         # Converts sqlite3 blob to numpy array object when select querying
         lite.register_converter('NUMPY', _SQLITE3_TO_NUMPY)
 
-<<<<<<< HEAD
-
-=======
->>>>>>> cda9574c
     def schema(db, table, schemas):
         '''
             schemas    - dictionary of table columns
@@ -121,7 +99,6 @@
                     arbirtary order that will be filled into the cooresponging
                     slots of the sql string
         '''
-<<<<<<< HEAD
         status = 0
         try:
             status = db.querier.execute(sql, parameters)
@@ -132,17 +109,11 @@
             status = 1
 
         return status
-=======
-        db.querier.execute(sql, parameters)
-        if auto_commit:
-            db.commit()
->>>>>>> cda9574c
 
     def result(db, all=False):
         return db.querier.fetchone()
 
     def results(db, all=False):
-<<<<<<< HEAD
         while True:
             result = db.result()
             if not result:
@@ -150,21 +121,12 @@
             yield result[0]
 
     def commit(db, error_text="Generic database error", query_results=[]):
-=======
-        return db.querier.fetchall()
-
-    def commit(db, error_text, query_results):
->>>>>>> cda9574c
         '''
             Commits staged changes to the database and saves the binary
             representation of the database to disk.  All staged changes can be
             commited one at a time or after a batch - which allows for batch
             error handling without comprimising the integrity of the database.
         '''
-<<<<<<< HEAD
-
-=======
->>>>>>> cda9574c
         if sum(query_results) > 0:
             raise ValueError(error_text)
         else:
@@ -180,11 +142,7 @@
             file.  The default will store a dump parallel to the current
             database file.
         '''
-<<<<<<< HEAD
-        db.commit()
-=======
         db.connection.commit()
->>>>>>> cda9574c
         if dump_path is None:
             dump_path = db.database_path
         dump = open(os.path.join(dump_path, dump_file), 'w')
@@ -194,33 +152,6 @@
 
 
 if __name__ == '__main__':
-    try:
-        os.remove('temp.sqlite3')
-    except Exception as e:
-        print(1)
-
-    db = DatabaseControl('.', database_file='temp.sqlite3')
-
-    db.schema('temp',    {
-        'temp_id':      'INTEGER PRIMARY KEY',
-        'temp_hash':    'NUMPY',
-    })
-
-    # list of 10,000 chips with 3,000 features apeice.
-    table_list = [np.empty((3 * 10 ** 3, 128), dtype=np.uint8) for i in xrange(10000)]
-    for table in iter(table_list):
-        db.query('INSERT INTO temp (temp_hash) VALUES (?)', [table])
-
-    db.commit()
-
-    db.query('SELECT temp_hash FROM temp', [])
-    while True:
-        data = db.result()
-        if data is None:
-            break
-        data = data[0]
-
-<<<<<<< HEAD
     try:
         os.remove('temp.sqlite3')
     except Exception as e:
@@ -244,7 +175,4 @@
     for result in db.results():
         pass
 
-    db.dump(dump_file='temp.dump.txt')
-=======
-    db.dump(dump_file='temp.dump.txt')
->>>>>>> cda9574c
+    db.dump(dump_file='temp.dump.txt')