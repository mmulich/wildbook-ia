--- conflicted
+++ resolved
@@ -177,10 +177,10 @@
         ibs.MANUAL_CONFIGID = ibs.add_config(ibs.MANUAL_CONFIG_SUFFIX)
 
         #ibs.lbltype_defaults = dict(constants.KEY_DEFAULTS)
-        ibs.key_ids = {}
-        for key_name in constants.KEY_DEFAULTS.iterkeys():
-            ibs.key_ids[key_name] = ibs.add_key([key_name], [constants.KEY_DEFAULTS[key_name]])[0]
-            #ibs.lbltype_defaults[key_name] = ibs.get_lbltype_default(ibs.key_ids[key_name])
+        ibs.lbltype_ids = {}
+        for lbltype_name in constants.KEY_DEFAULTS.iterkeys():
+            ibs.lbltype_ids[lbltype_name] = ibs.add_lbltype([lbltype_name], [constants.KEY_DEFAULTS[lbltype_name]])[0]
+            #ibs.lbltype_defaults[lbltype_name] = ibs.get_lbltype_default(ibs.lbltype_ids[lbltype_name])
 
     @default_decorator
     def clone_handle(ibs, **kwargs):
@@ -357,10 +357,10 @@
         return sorted(gid_list)
 
     @ider
-    def _get_all_known_lblannot_rowids(ibs, _key):
+    def _get_all_known_lblannot_rowids(ibs, _lbltype):
         """ Returns all nids of known animals
             (does not include unknown names) """
-        all_known_nids = ibs.db.get_all_rowids_where(LBLANNOT_TABLE, 'lbltype_rowid=?', (ibs.key_ids[_key],))
+        all_known_nids = ibs.db.get_all_rowids_where(LBLANNOT_TABLE, 'lbltype_rowid=?', (ibs.lbltype_ids[_lbltype],))
         return all_known_nids
 
     @ider
@@ -442,7 +442,7 @@
     #---------------
 
     @adder
-    def add_key(ibs, text_list, default_list):
+    def add_lbltype(ibs, text_list, default_list):
         params_iter = izip(text_list, default_list)
         lbltype_rowid_list = ibs.db.add_cleanly(LBLTYPE_TABLE, ('lbltype_text', 'lbltype_default'), params_iter, ibs.get_lbltype_rowid_from_text)
         return lbltype_rowid_list
@@ -652,7 +652,7 @@
         # nid_list_ = [namenid_dict[name] for name in name_list_]
         # ibsfuncs.assert_valid_names(name_list)
         # All names are individuals and so may safely receive the INDIVIDUAL_KEY lblannot
-        lbltype_rowid_list = [ibs.key_ids[constants.INDIVIDUAL_KEY]] * len(name_list)
+        lbltype_rowid_list = [ibs.lbltype_ids[constants.INDIVIDUAL_KEY]] * len(name_list)
         nid_list = ibs.add_lblannots(lbltype_rowid_list, name_list, note_list)
         return nid_list
 
@@ -662,12 +662,12 @@
         # speciesid_list_ = [namenid_dict[name] for name in species_list_]
         # ibsfuncs.assert_valid_names(species_list)
         # All names are individuals and so may safely receive the SPECIES_KEY lblannot
-        lbltype_rowid_list = [ibs.key_ids[constants.SPECIES_KEY]] * len(species_list)
+        lbltype_rowid_list = [ibs.lbltype_ids[constants.SPECIES_KEY]] * len(species_list)
         speciesid_list = ibs.add_lblannots(lbltype_rowid_list, species_list, note_list)
         return speciesid_list
 
     @adder
-    def add_lblannots(ibs, key_list, value_list, note_list=None):
+    def add_lblannots(ibs, lbltype_list, value_list, note_list=None):
         """ Adds new lblannots and creates a new uuid for them if it doesn't
         already exist """
         # Get random uuids
@@ -675,9 +675,9 @@
             note_list = [''] * len(value_list)
         lblannot_uuid_list = [uuid.uuid4() for _ in xrange(len(value_list))]
         colnames = ['lblannot_uuid', 'lbltype_rowid', 'lblannot_value', 'lblannot_note']
-        params_iter = list(izip(lblannot_uuid_list, key_list, value_list, note_list))
+        params_iter = list(izip(lblannot_uuid_list, lbltype_list, value_list, note_list))
         lblannot_rowid_list = ibs.db.add_cleanly(LBLANNOT_TABLE, colnames, params_iter,
-                                                 ibs.get_lblannot_rowid_from_keyval,
+                                                 ibs.get_lblannot_rowid_from_lbltypeval,
                                                  unique_paramx=[1, 2])
         return lblannot_rowid_list
 
@@ -821,150 +821,72 @@
 
     @setter
     def set_annotation_names(ibs, aid_list, name_list):
-        """ Sets the attrlbl_value of type(INDIVIDUAL_KEY) """
-        nid_list = ibs.add_names(name_list)
-        print('nid_list = %r' % (nid_list,))
-        print('name_list = %r' % (name_list,))
-        ibs.set_annotation_nids(aid_list, nid_list)
-
-    @setter
-<<<<<<< HEAD
-    def set_annotation_names(ibs, aid_list, name_list):
-        """ Sets names/nids of a list of annotations.
-        Convenience function for set_annotation_from_item"""
-        ibs.set_annotation_from_item(aid_list, name_list, constants.INDIVIDUAL_KEY, ibs.add_names)
+        """ Sets the attrlbl_value of type(INDIVIDUAL_KEY) Sets names/nids of a
+        list of annotations.  Convenience function for
+        set_annotation_from_value"""
+        #nid_list = ibs.add_names(name_list)
+        #print('nid_list = %r' % (nid_list,))
+        #print('name_list = %r' % (name_list,))
+        #ibs.set_annotation_nids(aid_list, nid_list)
+        ibs.set_annotation_from_value(aid_list, name_list, constants.INDIVIDUAL_KEY, ibs.add_names)
 
     @setter
     def set_annotation_species(ibs, aid_list, species_list):
         """ Sets species/speciesids of a list of annotations.
-        Convenience function for set_annotation_from_item"""
-        ibs.set_annotation_from_item(aid_list, species_list, constants.SPECIES_KEY, ibs.add_species)
+        Convenience function for set_annotation_from_value"""
+        ibs.set_annotation_from_value(aid_list, species_list, constants.SPECIES_KEY, ibs.add_species)
 
     @setter
     def set_annotation_nids(ibs, aid_list, nid_list):
         """ Sets names/nids of a list of annotations.
-        Convenience function for set_annotation_from_annotlabelid"""
-        ibs.set_annotation_from_annotlabelid(aid_list, nid_list, constants.INDIVIDUAL_KEY, ibs.add_names)
+        Convenience function for set_annotation_from_lblannot_rowid"""
+        ibs.set_annotation_from_lblannot_rowid(aid_list, nid_list, constants.INDIVIDUAL_KEY, ibs.add_names)
 
     @setter
     def set_annotation_speciesids(ibs, aid_list, speciesid_list):
         """ Sets species/speciesids of a list of annotations.
-        Convenience function for set_annotation_from_annotlabelid"""
-        ibs.set_annotation_from_annotlabelid(aid_list, speciesid_list, constants.SPECIES_KEY, ibs.add_species)
-
-    @setter
-    def set_annotation_from_item(ibs, aid_list, item_list, _key, adder):
-        assert item_list is not None
-        # a item consisting of an empty string or all spaces is set to the default
-        item_list = [constants.KEY_DEFAULTS[_key]
-                     if item.strip() == constants.EMPTY_KEY else item for item in item_list]
+        Convenience function for set_annotation_from_lblannot_rowid"""
+        ibs.set_annotation_from_lblannot_rowid(aid_list, speciesid_list, constants.SPECIES_KEY, ibs.add_species)
+
+    @setter
+    def set_annotation_from_value(ibs, aid_list, value_list, _lbltype, adder):
+        assert value_list is not None
+        # a value consisting of an empty string or all spaces is set to the default
+        value_list = [constants.KEY_DEFAULTS[_lbltype]
+                      if value.strip() == constants.EMPTY_KEY else value for value in value_list]
         # setting a name to '____' is equivalent to unnaming it
-        aid_list_to_delete = [aid for aid, item in izip(aid_list, item_list)
-                              if (item == constants.KEY_DEFAULTS[_key] or item == constants.EMPTY_KEY)]
-        ibs.delete_annotation_annotlabelids(aid_list_to_delete, _key)
+        aid_list_to_delete = [aid for aid, value in izip(aid_list, value_list)
+                              if (value == constants.KEY_DEFAULTS[_lbltype] or value == constants.EMPTY_KEY)]
+        ibs.delete_annotation_lblannot_rowids(aid_list_to_delete, _lbltype)
         # remove the relationships that have now been unnamed
-        aid_list = [aid for aid, item in izip(aid_list, item_list) if item != constants.KEY_DEFAULTS[_key]]
-        item_list = [item for item in item_list if item != constants.KEY_DEFAULTS[_key]]
-        # Convert names into annotlabelid
-        annotlabelid_list = adder(item_list)
-        # Call set_annotation_from_annotlabelid to finish the conditional adding
-        ibs.set_annotation_from_annotlabelid(aid_list, annotlabelid_list, _key, ibs.add_species)
-=======
-    def set_annotation_species(ibs, aid_list, species_list=None, speciesid_list=None):
-        """ Sets names/nids of a list of annotations.
-        Convenience function for set_annotation_nids"""
-        ibs.set_lblannot_values_from_aid(
-            aid_list, _key=constants.SPECIES_KEY, adder=ibs.add_species,
-            value_list=species_list, lblannot_rowid_list=speciesid_list)
-
-    @setter
-    def set_annotation_nids(ibs, aid_list, nid_list):
-        """ Sets names/nids of a list of annotations.
-        Convenience function for set_annotation_nids"""
-        ibs.set_lblannot_values_from_aid(aid_list,
-                                         _key=constants.INDIVIDUAL_KEY,
-                                         value_list=nid_list,
-                                         lblannot_rowid_list=nid_list)
-
-    # @setter
-    def set_lblannot_values_from_aid(ibs, aid_list, _key, adder, value_list=None, lblannot_rowid_list=None):
-        """ Sets items/lblannot_rowids of a list of annotations.
-        Convenience function for set_annotation_lblannot_rowids"""
-        assert value_list is None or lblannot_rowid_list is None, (
-            'can only specify one type of name values (lblannot_rowid or value) not both')
-        if lblannot_rowid_list is None:
-            assert value_list is not None
-            # a value consisting of an empty string or all spaces is set to the default
-            value_list = [constants.KEY_DEFAULTS[_key]
-                          if value.strip() == constants.EMPTY_KEY else value for value in value_list]
-
-            # setting a lblannot_value to its default is equivalent to removing
-            # the relationship
-            aid_list_to_delete = [aid for aid, value in izip(aid_list, value_list)
-                                  if (value == constants.KEY_DEFAULTS[_key] or value == constants.EMPTY_KEY)]
-            ibs.delete_annotation_lblannot_rowids(aid_list_to_delete, _key)
-            # remove the relationships that have now been unnamed
-            aid_list = [aid for aid, value in izip(aid_list, value_list)
-                        if value != constants.KEY_DEFAULTS[_key]]
-            value_list = [value for value in value_list if value != constants.KEY_DEFAULTS[_key]]
-            # Convert names into lblannot_rowid
-            lblannot_rowid_list = adder(value_list)
-
-        alrids_list = ibs.get_alrids_from_aids(aid_list, ibs.key_ids[_key])
->>>>>>> 9c7f5a57
-
-    @setter
-    def set_annotation_from_annotlabelid(ibs, aid_list, annotlabelid_list, _key, adder):
-        """ Sets items/annotlabelids of a list of annotations."""
-        # Get the alrids_list for the aids, using the key as a filter
-        alrids_list = ibs.get_annotation_filtered_alrids(aid_list, ibs.key_ids[_key])
+        aid_list = [aid for aid, value in izip(aid_list, value_list) if value != constants.KEY_DEFAULTS[_lbltype]]
+        value_list = [value for value in value_list if value != constants.KEY_DEFAULTS[_lbltype]]
+        # Convert names into lblannot_rowid
+        lblannot_rowid_list = adder(value_list)
+        # Call set_annotation_from_lblannot_rowid to finish the conditional adding
+        ibs.set_annotation_from_lblannot_rowid(aid_list, lblannot_rowid_list, _lbltype, ibs.add_species)
+
+    @setter
+    def set_annotation_from_lblannot_rowid(ibs, aid_list, lblannot_rowid_list, _lbltype, adder):
+        """ Sets items/lblannot_rowids of a list of annotations."""
+        # Get the alrids_list for the aids, using the lbltype as a filter
+        alrids_list = ibs.get_alrids_from_aids(aid_list, ibs.lbltype_ids[_lbltype])
         # create the new relationship when none exists
         aid_list_to_add = [aid for aid, alrid_list in izip(aid_list, alrids_list)
                            if len(alrid_list) == 0]
-<<<<<<< HEAD
-        annotlabelid_list_to_add = [annotlabelid for annotlabelid, alrid_list in izip(annotlabelid_list, alrids_list)
-                                    if len(alrid_list) == 0]
-        ibs.add_annotation_relationship(aid_list_to_add, annotlabelid_list_to_add)
-        # set the existing relationship if one already exists
-        alrids_list_to_set = [ alrid_list for alrid_list in alrids_list
-                                if len(alrid_list) > 0 ]
-        annotlabelid_list_to_set = [annotlabelid for annotlabelid, alrid_list in izip(annotlabelid_list, alrids_list)
-                                    if len(alrid_list) > 0]
-        for annotlabelid, alrid_list in izip(annotlabelid_list_to_set, alrids_list_to_set):
-            ibs.set_alr_annotlabelids(alrid_list, [annotlabelid] * len(alrid_list))
-
-=======
         lblannot_rowid_list_to_add = [lblannot_rowid for lblannot_rowid, alrid_list in izip(lblannot_rowid_list, alrids_list)
                                       if len(alrid_list) == 0]
         ibs.add_annotation_relationship(aid_list_to_add, lblannot_rowid_list_to_add)
-
         # set the existing relationship if one already exists
-        aid_list_to_set = [aid for aid, alrid_list in izip(aid_list, alrids_list)
-                           if len(alrid_list) > 0]
+        alrids_list_to_set = [alrid_list for alrid_list in alrids_list
+                               if len(alrid_list) > 0 ]
         lblannot_rowid_list_to_set = [lblannot_rowid for lblannot_rowid, alrid_list in izip(lblannot_rowid_list, alrids_list)
                                       if len(alrid_list) > 0]
-        ibs.set_annotation_lblannot_rowids(aid_list_to_set, lblannot_rowid_list_to_set, _key)
-
-    @setter
-    def set_annotation_lblannot_rowids(ibs, aid_list, lblannot_rowid_list, _key):
-        """ Sets nids of a list of annotations """
-        # Ensure we are setting true nids (not temporary distinguished nids)
-        # nids are really special lblannot_rowids
-        alrids_list = ibs.get_alrids_from_aids(aid_list, ibs.key_ids[_key])
-        # SQL Setter arguments
-        # Cannot use set_table_props for cross-table setters.
-        for lblannot_rowid, alrid_list in izip(lblannot_rowid_list, alrids_list):
+        for lblannot_rowid, alrid_list in izip(lblannot_rowid_list_to_set, alrids_list_to_set):
             ibs.set_alr_lblannot_rowids(alrid_list, [lblannot_rowid] * len(alrid_list))
 
-    #@setter
-    #def set_annotation_nids(ibs, aid_list, nid_list):
-    #    """ Sets nids of a list of annotations """
-    #    # This dies and set_annotation_names becomes this
-    #    ibs.set_annotation_lblannot_rowids(aid_list, nid_list, constants.INDIVIDUAL_KEY)
-
     # SETTERS::NAME
 
->>>>>>> 9c7f5a57
     @setter
     def set_name_notes(ibs, nid_list, notes_list):
         """ Sets notes of names (groups of animals) """
@@ -981,11 +903,11 @@
         ibs.db.set(LBLANNOT_TABLE, ('lblannot_value',), val_list, id_iter)
 
     @setter
-    def set_encounter_props(ibs, eid_list, key, value_list):
+    def set_encounter_props(ibs, eid_list, lbltype, value_list):
         print('[ibs] set_encounter_props')
         id_iter = ((eid,) for eid in eid_list)
         val_list = ((value,) for value in value_list)
-        ibs.db.set(ENCOUNTER_TABLE, key, val_list, id_iter)
+        ibs.db.set(ENCOUNTER_TABLE, lbltype, val_list, id_iter)
 
     @setter
     def set_encounter_enctext(ibs, eid_list, names_list):
@@ -997,8 +919,8 @@
     # SETTERS::ALR
 
     @setter
-    def set_alr_lblannot_rowids(ibs, alrid_list, labelid_list):
-        ibs.db.set(AL_RELATION_TABLE, ('lblannot_rowid',), labelid_list, alrid_list)
+    def set_alr_lblannot_rowids(ibs, alrid_list, lblannot_rowid_list):
+        ibs.db.set(AL_RELATION_TABLE, ('lblannot_rowid',), lblannot_rowid_list, alrid_list)
 
     @setter
     def set_alr_confidence(ibs, alrid_list, confidence_list):
@@ -1311,8 +1233,8 @@
     def get_annotation_alrids(ibs, aid_list, configid=None):
         """ FIXME: func_name
         Get all the relationship ids belonging to the input annotations
-        if lblannot key is specified the relationship ids are filtered to
-        be only of a specific key/category/type
+        if lblannot lbltype is specified the relationship ids are filtered to
+        be only of a specific lbltype/category/type
         """
         if configid is None:
             configid = ibs.MANUAL_CONFIGID
@@ -1327,31 +1249,31 @@
     def get_alrids_from_aids(ibs, aid_list, lbltype_rowid, configid=None):
         """ FIXME: func_name
         Get all the relationship ids belonging to the input annotations where the
-        relationship ids are filtered to be only of a specific key/category/type
+        relationship ids are filtered to be only of a specific lbltype/category/type
         """
         alrids_list = ibs.get_annotation_alrids(aid_list, configid=configid)
         # Get lblannot_rowid of each relationship
         lblannot_rowids_list = [ibs.get_alr_lblannot_rowids(alr_list) for alr_list in alrids_list]
         # Get the type of each lblannot
-        lblannotkeys_list = [ibs.get_lblannot_keys(lblannot_rowid_list) for lblannot_rowid_list in lblannot_rowids_list]
+        lblannotlbltypes_list = [ibs.get_lblannot_lbltypes(lblannot_rowid_list) for lblannot_rowid_list in lblannot_rowids_list]
         # only want the nids of individuals, not species, for example
         alrids_list = [
             [
-                alrids_list[index_lblannot][index_key]
-                for index_key, key in enumerate(lblannotkeys) if key == lbltype_rowid
+                alrids_list[index_lblannot][index_lbltype]
+                for index_lbltype, lbltype in enumerate(lblannotlbltypes) if lbltype == lbltype_rowid
             ]
-            for index_lblannot, lblannotkeys in enumerate(lblannotkeys_list)
+            for index_lblannot, lblannotlbltypes in enumerate(lblannotlbltypes_list)
         ]
-        msg = "More than one type per key. ALRIDS: " + str(alrids_list) + ", ROW: " + str(key_rowid) + ", KEYS:" + str(ibs.key_ids)
+        msg = "More than one type per lbltype. ALRIDS: " + str(alrids_list) + ", ROW: " + str(lbltype_rowid) + ", KEYS:" + str(ibs.lbltype_ids)
         assert all([ len(alrid_list) < 2 for alrid_list in alrids_list]), msg
         return alrids_list
 
     @getter_1toM
-    def get_annotation_lblannot_rowids(ibs, aid_list, _key):
+    def get_annotation_lblannot_rowids(ibs, aid_list, _lbltype):
         """ Returns the name id of each annotation. """
         # Get all the annotation lblannot relationships
         # filter out only the ones which specify names
-        alrids_list = ibs.get_alrids_from_aids(aid_list, ibs.key_ids[_key])
+        alrids_list = ibs.get_alrids_from_aids(aid_list, ibs.lbltype_ids[_lbltype])
         return [ibs.get_alr_lblannot_rowids(alrid) for alrid in alrids_list]
 
     @utool.accepts_numpy
@@ -1360,7 +1282,7 @@
         """ Returns the name id of each annotation. """
         # Get all the annotation lblannot relationships
         # filter out only the ones which specify names
-        INDIVIDUAL_ID = ibs.key_ids[constants.INDIVIDUAL_KEY]
+        INDIVIDUAL_ID = ibs.lbltype_ids[constants.INDIVIDUAL_KEY]
         UNKNOWN_NID = 0  # ADD TO CONSTANTS
         alrids_list  = ibs.get_alrids_from_aids(aid_list, INDIVIDUAL_ID)
         lblannot_rowids_list = ibsfuncs.unflat_map(ibs.get_alr_lblannot_rowids, alrids_list)
@@ -1469,48 +1391,40 @@
         return cfpath_list
 
     @getter_1to1
-<<<<<<< HEAD
-    def get_annotation_annotlabels(ibs, aid_list):
-        """ Convenience function to show, for each aid, the list of annotlabels
-            for all key types in the database.  Returns a list of dictionaries
-        """
-=======
     def get_annotation_lblannots(ibs, aid_list):
         """ for each aid, returns a list of lblannots """
         # FIXME: Not sure what this is
-
->>>>>>> 9c7f5a57
-        def _key_dict(aid):
+        def _lbltype_dict(aid):
             _dict = {}
-            for _key in constants.KEY_DEFAULTS.iterkeys():
-                _dict[_key] = ibs.get_annotation_lblannot_rowids(aid, _key)
+            for _lbltype in constants.KEY_DEFAULTS.iterkeys():
+                _dict[_lbltype] = ibs.get_annotation_lblannot_rowids(aid, _lbltype)
             return _dict
-        key_dict_list = [_key_dict(aid) for aid in aid_list]
-        return key_dict_list
-
-    @getter_1to1
-    def get_annotation_from_key(ibs, aid_list, _key, getter):
+        lbltype_dict_list = [_lbltype_dict(aid) for aid in aid_list]
+        return lbltype_dict_list
+
+    @getter_1to1
+    def get_annotation_from_lbltype(ibs, aid_list, _lbltype, getter):
         """ Returns a list of strings ['fred', 'sue', ...] for each chip
             identifying the animal
         """
-        key_dict_list = ibs.get_annotation_lblannot_rowids(aid_list, _key)
-        default = constants.KEY_DEFAULTS[_key]
+        lbltype_dict_list = ibs.get_annotation_lblannot_rowids(aid_list, _lbltype)
+        default = constants.KEY_DEFAULTS[_lbltype]
         # FIXME: Use filters and unflat maps
-        key_list = [getter(lblannot_rowids)[0] if len(lblannot_rowids) > 0 else default
-                    for lblannot_rowids in key_dict_list]
-        return key_list
+        lbltype_list = [getter(lblannot_rowids)[0] if len(lblannot_rowids) > 0 else default
+                        for lblannot_rowids in lbltype_dict_list]
+        return lbltype_list
 
     @getter_1to1
     def get_annotation_names(ibs, aid_list):
         """ Returns a list of strings ['fred', 'sue', ...] for each chip
             identifying the individual """
-        return ibs.get_annotation_from_key(aid_list, constants.INDIVIDUAL_KEY, ibs.get_names)
+        return ibs.get_annotation_from_lbltype(aid_list, constants.INDIVIDUAL_KEY, ibs.get_names)
 
     @getter_1to1
     def get_annotation_species(ibs, aid_list):
         """ Returns a list of strings ['fred', 'sue', ...] for each chip
             identifying the species """
-        return ibs.get_annotation_from_key(aid_list, constants.SPECIES_KEY, ibs.get_species)
+        return ibs.get_annotation_from_lbltype(aid_list, constants.SPECIES_KEY, ibs.get_species)
 
     @getter_1toM
     def get_annotation_groundtruth(ibs, aid_list):
@@ -1580,9 +1494,9 @@
     # GETTERS::LBLANNOT_TABLE
 
     @getter_1to1
-    def get_lblannot_rowid_from_keyval(ibs, key_list, value_list):
+    def get_lblannot_rowid_from_lbltypeval(ibs, lbltype_list, value_list):
         colnames = ('lblannot_rowid',)
-        params_iter = izip(key_list, value_list)
+        params_iter = izip(lbltype_list, value_list)
         where_clause = 'lbltype_rowid=? AND lblannot_value=?'
         lblannot_rowid_list = ibs.db.get_where(LBLANNOT_TABLE, colnames, params_iter, where_clause)
         return lblannot_rowid_list
@@ -1602,23 +1516,23 @@
 
     @getter_1to1
     def get_lblannot_uuids(ibs, lblannot_rowid_list):
-        lblannotkey_list = ibs.db.get(LBLANNOT_TABLE, ('lblannot_uuid',), lblannot_rowid_list)
-        return lblannotkey_list
-
-    @getter_1to1
-    def get_lblannot_keys(ibs, lblannot_rowid_list):
-        lblannotkey_list = ibs.db.get(LBLANNOT_TABLE, ('lbltype_rowid',), lblannot_rowid_list)
-        return lblannotkey_list
+        lblannotlbltype_list = ibs.db.get(LBLANNOT_TABLE, ('lblannot_uuid',), lblannot_rowid_list)
+        return lblannotlbltype_list
+
+    @getter_1to1
+    def get_lblannot_lbltypes(ibs, lblannot_rowid_list):
+        lblannotlbltype_list = ibs.db.get(LBLANNOT_TABLE, ('lbltype_rowid',), lblannot_rowid_list)
+        return lblannotlbltype_list
 
     @getter_1to1
     def get_lblannot_values(ibs, lblannot_rowid_list):
-        lblannotkey_list = ibs.db.get(LBLANNOT_TABLE, ('lblannot_value',), lblannot_rowid_list)
-        return lblannotkey_list
+        lblannotlbltype_list = ibs.db.get(LBLANNOT_TABLE, ('lblannot_value',), lblannot_rowid_list)
+        return lblannotlbltype_list
 
     @getter_1to1
     def get_lblannot_notes(ibs, lblannot_rowid_list):
-        lblannotkey_list = ibs.db.get(LBLANNOT_TABLE, ('lblannot_note',), lblannot_rowid_list)
-        return lblannotkey_list
+        lblannotlbltype_list = ibs.db.get(LBLANNOT_TABLE, ('lblannot_note',), lblannot_rowid_list)
+        return lblannotlbltype_list
 
     #
     # GETTERS::NAME (subset of LBLANNOTS_TABLE)
@@ -1627,19 +1541,19 @@
         """ Returns nid_list. Creates one if it doesnt exist """
         if ensure:
             ibs.add_names(name_list)
-        nid_list = ibs.get_lblannot_rowids_from_values(name_list, ibs.key_ids[constants.INDIVIDUAL_KEY])
+        nid_list = ibs.get_lblannot_rowids_from_values(name_list, ibs.lbltype_ids[constants.INDIVIDUAL_KEY])
 
         return nid_list
 
     @getter_1to1
-    def get_lblannots(ibs, lblannot_rowid_list, _key):
+    def get_lblannots(ibs, lblannot_rowid_list, _lbltype):
         """ Returns text lblannots """
         #print('get_lblannots: %r' % lblannot_rowid_list)
         # Change the temporary negative indexes back to the unknown NID for the
         # SQL query. Then augment the lblannot list to distinguish unknown lblannots
-        lbltype_rowid_list = ibs.get_lblannot_keys(lblannot_rowid_list)
-        assert all([key == ibs.key_ids[_key]
-                    for key in lbltype_rowid_list]), 'lblannot_rowids are not individual_ids'
+        lbltype_rowid_list = ibs.get_lblannot_lbltypes(lblannot_rowid_list)
+        assert all([lbltype == ibs.lbltype_ids[_lbltype]
+                    for lbltype in lbltype_rowid_list]), 'lblannot_rowids are not individual_ids'
         lblannot_list = ibs.db.get(LBLANNOT_TABLE, ('lblannot_value',), lblannot_rowid_list)
         return lblannot_list
 
@@ -1890,11 +1804,11 @@
         ibs.db.delete_rowids(ANNOTATION_TABLE, aid_list)
 
     @deleter
-    def delete_annotation_lblannot_rowids(ibs, aid_list, _key):
+    def delete_annotation_lblannot_rowids(ibs, aid_list, _lbltype):
         """ Deletes nids of a list of annotations """
         # Ensure we are setting true nids (not temporary distinguished nids)
         # nids are really special lblannot_rowids
-        alrid_list = ibs.get_alrids_from_aids(aid_list, ibs.key_ids[_key])
+        alrid_list = ibs.get_alrids_from_aids(aid_list, ibs.lbltype_ids[_lbltype])
         # SQL Setter arguments
         # Cannot use set_table_props for cross-table setters.
         for alrid in alrid_list:
