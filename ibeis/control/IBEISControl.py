--- conflicted
+++ resolved
@@ -890,19 +890,14 @@
         alrids_list = ibs.get_annotation_filtered_alrids(aid_list, ibs.key_ids[_key])
         # SQL Setter arguments
         # Cannot use set_table_props for cross-table setters.
-<<<<<<< HEAD
-        [ ibs.db.set(AL_RELATION_TABLE, ('label_rowid',), [nid] * len(alrid_list), alrid_list)
-            for nid, alrid_list in izip(labelid_list, alrids_list) ]
+        for nid, alrid_list in izip(nid_list, alrids_list):
+            ibs.db.set(AL_RELATION_TABLE, ('label_rowid',), [nid] * len(alrid_list), alrid_list)
 
     @setter
     def set_annotation_nids(ibs, aid_list, nid_list):
         """ Sets nids of a list of annotations """
         ibs.set_annotation_labelids(aid_list, nid_list, constants.INDIVIDUAL_KEY)
-=======
-        for nid, alrid_list in izip(nid_list, alrids_list):
-            ibs.db.set(AL_RELATION_TABLE, ('label_rowid',), [nid] * len(alrid_list), alrid_list)
->>>>>>> eff9b573
-
+        
     # SETTERS::NAME
 
     @setter
