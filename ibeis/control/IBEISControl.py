--- conflicted
+++ resolved
@@ -643,43 +643,15 @@
 
     @adder
     def add_labels(ibs, key_list, value_list, note_list):
-<<<<<<< HEAD
-        #label_uuid_list = [uuid.uuid4() for _ in xrange(len(value_list))]
-        # FIXME: This should actually be a random uuid, but (key, vals) should be
-        # enforced as unique as well
-        # NOTE:
-        # A Case for Name UUIDs to not be deterministic
-        # Premise: names should just be uuids
-        # 0) Name text is constrained to be unique
-        # 1) UUIDs are not needed for JOINS.
-        #    The next name are generated each time you merge a name
-        # A Case against deterministic UUIDS:
-        # 0) Changing the nickname would mean you have to change the UUID
-        #label_uuid_list = [utool.deterministic_uuid(repr((key, value))) for key, value in
-        #                   izip(key_list, value_list)]
-=======
         """ Adds new labels and creates a new uuid for them if it doesn't
         already exist """
         # Get random uuids
->>>>>>> 454df766
         label_uuid_list = [uuid.uuid4() for _ in xrange(len(value_list))]
         colnames = ['label_uuid', 'key_rowid', 'label_value', 'label_note']
         params_iter = list(izip(label_uuid_list, key_list, value_list, note_list))
         labelid_list = ibs.db.add_cleanly(LABEL_TABLE, colnames, params_iter,
-<<<<<<< HEAD
-                                          ibs.get_label_rowid_from_keyval, unique_paramx=[1, 2])
-        return labelid_list
-
-    @getter_1to1
-    def get_label_rowid_from_keyval(ibs, key_list, value_list):
-        colnames = ('label_rowid',)
-        params_iter = izip(key_list, value_list)
-        where_clause = 'key_rowid=? AND label_value=?'
-        labelid_list = ibs.db.get_where(LABEL_TABLE, colnames, params_iter, where_clause)
-=======
                                           ibs.get_label_rowid_from_keyval,
                                           unique_paramx=[1, 2])
->>>>>>> 454df766
         return labelid_list
 
     @adder
