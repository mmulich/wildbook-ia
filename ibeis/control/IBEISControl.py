'''
Module Licence and docstring

LOGIC DOES NOT LIVE HERE
THIS DEFINES THE ARCHITECTURE OF IBEIS
'''
from __future__ import division, print_function
from itertools import izip
from ibeis.control import DatabaseControl as dbc
from vtool import image as gtool
from vtool import keypoint as ktool
from utool import util_hash
from utool import util_time
from os.path import join
import numpy as np


class IBEISControl(object):
    '''
    IBEISController docstring
    chip  - cropped region of interest from an image, should map to one animal
    cid   - chip unique id
    gid   - image unique id (could just be the relative file path)
    name  - name unique id
    eid   - encounter unique id
    rid   - region of interest unique id
    roi   - region of interest for a chip
    theta - angle of rotation for a chip
    '''

    # Constructor
    def __init__(ibs):
        ibs.dbdir = '.'
        ibs.sql_file = 'database.sqlite3'
        ibs.database = dbc.DatabaseControl(ibs.dbdir, ibs.sql_file)

        # TODO: Add algoritm config column
        ibs.database.schema('images',       {
            'image_uid':                    'INTEGER PRIMARY KEY',
            'image_uri':                    'TEXT NOT NULL',
            'image_width':                  'INTEGER',
            'image_height':                 'INTEGER',
            'image_exif_time_unix':         'INTEGER',
            'image_exif_gps_lat':           'REAL',
            'image_exif_gps_lon':           'REAL',
            'image_confidence':             'REAL',  # Think about moving because this is its own algorithm with settings
            'image_toggle_enabled':         'INTEGER DEFAULT 0',
            'image_toggle_aif':             'INTEGER DEFAULT 0',
        })

        ''' Used to store the detected ROIs '''
        ibs.database.schema('rois',         {
            'roi_uid':                      'INTEGER PRIMARY KEY',
            'image_uid':                    'INTEGER NOT NULL',
            'roi_xtl':                      'INTEGER NOT NULL',
            'roi_ytl':                      'INTEGER NOT NULL',
            'roi_width':                    'INTEGER NOT NULL',
            'roi_height':                   'INTEGER NOT NULL',
            'roi_theta':                    'REAL DEFAULT 0.0',
            'roi_viewpoint':                'TEXT',
        })

        ''' Used to store *processed* ROIs as segmentations '''
        ibs.database.schema('masks', {
            'mask_uid':                     'INTEGER PRIMARY KEY',
            'roi_uid':                      'INTEGER NOT NULL',
            'mask_uri':                     'TEXT NOT NULL',
        })

        ''' Used to store *processed* ROIs as chips '''
        ibs.database.schema('chips',        {
            'chip_uid':                     'INTEGER PRIMARY KEY',
            'roi_uid':                      'INTEGER NOT NULL',
            'name_uid':                     'INTEGER DEFAULT 0',
            'chip_width':                   'INTEGER NOT NULL',
            'chip_height':                  'INTEGER NOT NULL',
            'chip_toggle_hard':             'INTEGER DEFAULT 0',
        })

        ibs.database.schema('features',     {
            'feature_uid':                  'INTEGER PRIMARY KEY',
            'chip_uid':                     'INTEGER NOT NULL',
            'feature_keypoints':            'NUMPY',
            'feature_sifts':                'NUMPY',
        })

        ibs.database.schema('names',        {
            'name_uid':                     'INTEGER PRIMARY KEY',
            'name_text':                    'TEXT NOT NULL',
        })

        '''
            Detection and identification algorithm configurations, populated
            with caching information
        '''
        ibs.database.schema('configs',      {
            'config_uid':                   'INTEGER PRIMARY KEY',
            'config_suffix':                'TEXT NOT NULL',
        })

        '''
            This table defines the pairing between an encounter and an
            image. Hence, egpairs stands for encounter-image-pairs.  This table
            exists for the sole purpose of defining multiple encounters to
            a single image without the need to duplicate an image's record
            in the images table.
        '''
        ibs.database.schema('encounters',   {
            'encounter_uid':                'INTEGER PRIMARY KEY',
            'image_uid':                    'INTEGER NOT NULL',
            'encounter_text':               'TEXT NOT NULL',
        })

<<<<<<< HEAD
        # Add defaults into database
        ibs.database.query('INSERT IGNORE INTO names(name_uid, name_text) VALUES (?,?)', [0, '____'])

        # Dump database, which will automatically commit database schema and defaults
=======
        # Add default into database
        # JON SAYS SOMETHING like this would look nicer:
        #ibs.database.insert(table='names', columns=('names_uid', 'names_text'), values=[0, '____'])
        ibs.database.query('INSERT INTO names(name_uid, name_text) VALUES (?, ?)', [0, '____'])
>>>>>>> cda9574c
        ibs.database.dump()

    #---------------
    # --- Adders ---
    #---------------

    def add_images(ibs, gpath_list):
        ''' Adds a list of image paths to the database. Returns newly added gids '''
<<<<<<< HEAD
        img_iter = (gtool.imread(gpath) for gpath in gpath_list)
        values_list = [ [util_hash.hashstr_sha1(img, base10=True), gpath, img.shape[0], img.shape[1]] + 
                        gtool.get_exif(image, ext) for img, gpath in izip(img_iter, gpath_list) ]
        
        ibs.database.commit('Error on inserting image, most likely primary key collision',
                [ibs.database.query('INSERT IGNORE INTO images( \
                image_uid,              \
                image_uri,              \
                image_width,            \
                image_height,           \
                image_exif_time_posix,  \
                image_exif_GPS_lat,     \
                image_exif_gps_lon      \
                ) VALUES (?,?,?,?,?,?,?)', value) for value in values_list]
            )
        return [value[0] for value in values_list]

    def add_rois(ibs, gid_list, roi_list):
        pass 
=======

        EXIF_TAGKEYS = gtool.get_exif_tagids([gtool.EXIF_TAG_DATETIME, gtool.EXIF_TAG_GPS])
        EXIF_TAGVAL_DEFAULTS = (-1, (-1, -1))
        def _image_values(gpath):
            # opens lightweight handle to the image (only does this once)
            pil_img = gtool.open_pil_image(gpath)
            (w, h) = pil_img.size
            # Reads all image data
            img = np.asarray(pil_img)
            # Hash the image into an global unique image id
            gid = util_hash.hashstr_sha1(img, base10=True)
            # Try to read exif tags. Default on failure
            exif_val_list = gtool.read_exif_tags(pil_img, EXIF_TAGKEYS, EXIF_TAGVAL_DEFAULTS)
            (exiftime, (gps_lat, gps_lon)) = exif_val_list
            # Convert exif time to unix time
            unixtime = util_time.exiftime_to_unixtime(exiftime)
            # Return values in flat tuple
            return (gid, gpath, w, h, unixtime, gps_lat, gps_lon)
        values_list = [_image_values(gpath) for gpath in iter(gpath_list)]

        sql_qstr = ('INSERT INTO images('
                    'image_uid,'
                    'image_uri,'
                    'image_width,'
                    'image_height,'
                    'image_exif_time_posix,'
                    'image_exif_gps_lat,'
                    'image_exif_gps_lon'
                    ') VALUES (?,?,?,?,?,?,?)')
        sql_qres_list = [ibs.database.query(sql_qstr, value) for value in values_list]
        # JON SAYS: I think it might be better to specify insert as a function, which
        # takes some table (images) as an arg along with a tuple of of columns
        # then have the database control build the string.
        # This would allow for cleaner more reusable code
        # The error would also be generated on the fly and be much more
        # descriptive as well as not polluting the IBEISControl
        ibs.database.commit('Error on inserting image, most likely primary key collision', sql_qres_list)
        return [value[0] for value in values_list]
>>>>>>> cda9574c

    def add_chips(ibs, roi_list):
        ''' Adds a list of chips to the database, with ROIs & thetas.
            returns newly added chip ids
        '''
        chip_iter = izip(gid_list, roi_list, theta_list)
        cid_list = util_hash.hashstr(str(gid) + str(roi) + str(theta)
                                     for gid, roi, theta in chip_iter)
        return cid_list

    #----------------------
    # --- Image Setters ---
    #----------------------

    def set_image_paths(ibs, gid_list, gpath_list):
        ''' Do we want to do caching here? '''
        pass

    def set_image_eid(ibs, gid_list, eid_list):
        ''' 
            Sets the encounter id that a list of images is tied to, deletes old encounters.
            eid_list is a list of tuples, each represents the set of encounters a tuple
            should belong to.
        '''

        ibs.database.commit('Error on deleting old image encounters',
                [ibs.database.query('DELETE FROM egpairs WHERE \
                image_uid=?', [gid]) for gid in gid_list]
            )

        ibs.database.commit('Error on inserting new image encounters',
                flatten([
                    [ibs.database.query('INSERT IGNORE INTO egpairs( \
                    encounter_uid, \
                    image_uid      \
                    ) VALUES (?,?)', [eid, gid]) for eid in eids] for eids, gid in izip(eid_list, gid_list)
                ])
            )
        return None

    #--------------------
    # --- ROI Setters ---
    #--------------------

    def set_roi_shape(ibs, rid_list, shape_list):
        ''' Sets ROIs of a list of rois by rid, where roi_list is a list of (x, y, w, h) tuples'''
        ibs.database.commit('Error on updating roi shapes',
                [ibs.database.query('UPDATE rois SET \
                roi_xtl=?,     \
                roi_ytl=?,     \
                roi_width=?,   \
                roi_height=?   \
                WHERE roi_uid=?', shape + [rid]) for shape, rid in izip(shape_list, rid_list)]
            )
        return None

    def set_roi_thetas(ibs, rid_list, theta_list):
        ''' Sets thetas of a list of chips by rid '''
        ibs.database.commit('Error on updating roi thetas',
                [ibs.database.query('UPDATE rois SET \
                roi_theta=?, \
                WHERE roi_uid=?', value) for value in izip(theta_list, rid_list)]
            )
        return None

    def set_roi_viewpoints(ibs, rid_list, viewpoint_list):
        ''' Sets viewpoints of a list of chips by rid '''
        ibs.database.commit('Error on updating roi viewpoints',
                [ibs.database.query('UPDATE rois SET \
                roi_viewpoint=?, \
                WHERE roi_uid=?', value) for value in izip(theta_list, viewpoint_list)]
            )
        return None

    #---------------------
    # --- Chip Setters ---
    #---------------------

    def set_chip_names(ibs, cid_list, name_list):
        ''' Sets names of a list of chips by cid '''
        ibs.database.commit('Error on updating chip names',
                [ibs.database.query('UPDATE chips SET \
                chips.name_uid=(SELECT names.name_uid FROM names WHERE name_text=? ORDER BY name_uid LIMIT 1), \
                WHERE chip_uid=?', value) for value in izip(name_list, cid_list)]
            )
        return None

    def set_chip_shape(ibs, cid_list, shape_list):
        ''' Sets shape of a list of chips by cid, a list of tuples (w, h) '''
        ibs.database.commit('Error on updating chip shape',
                [ibs.database.query('UPDATE chips SET \
                chip_width=?, \
                chip_height=?, \
                WHERE chip_uid=?', shape) for shape in izip(shape_list, cid_list)]
            )
        return None

    def set_chip_toggle_hard(ibs, cid_list, hard_list):
        ''' Sets hard toggle of a list of chips by cid '''
        ibs.database.commit('Error on updating chip hard toggle, a list of booleans',
                [ibs.database.query('UPDATE chips SET \
                chip_toggle_hard=?, \
                WHERE chip_uid=?', shape) for shape in izip(shape_list, map(int, cid_list))]
            )
        return None

    #----------------------
    # --- Image Getters ---
    #----------------------

    def get_images(ibs, gid_list):
        ''' 
            Returns a list of images in numpy matrix form by gid 
            NO SQL REQUIRED, DEPENDS ON get_image_paths()
        '''
        gpath_list = ibs.get_image_paths(gid_list)
        image_list = [gtool.imread(gpath) for gpath in gpath_list]
        return image_list

    def get_image_paths(ibs, gid_list):
        ''' Returns a list of image paths by gid '''
        
        db.query('SELECT image_uri FROM images',[])
        for result in db.results():
            print(result)

        fmtstr = join(ibs.dbdir, '_ibeisdb/gid%d_dummy.jpg')
        gpath_list = [fmtstr % gid for gid in gid_list]
        return gpath_list

    def get_image_size(ibs, gid_list):
        ''' Returns a list of image dimensions by gid in (width, height) tuples '''
        gsize_list = [(0, 0) for gid in gid_list]
        return gsize_list

    def get_image_unixtime(hs, gid_list):
        ''' Returns a list of times that the images were taken by gid. Returns
            -1 if no timedata exists for a given gid
        '''
        unixtime_list = [-1 for gid in gid_list]
        return unixtime_list

    def get_image_eid(ibs, gid_list):
        ''' Returns a list of encounter ids for each image by gid '''
        eid_list = [-1 for gid in gid_list]
        return eid_list

    def get_cids_in_gids(ibs, gid_list):
        ''' Returns a list of cids for each image by gid, e.g. [(1, 2), (3), (), (4, 5, 6) ...] '''
        # for each image return chips in that image
        cids_list = [[] for gid in gid_list]
        return cids_list

    def get_num_cids_in_gids(ibs, gid_list):
        ''' Returns the number of chips associated with a list of images by gid '''
        return map(len, ibs.get_cids_in_gids(gid_list))

    #---------------------
    # --- Chip Getters ---
    #---------------------

    def get_chips(ibs, cid_list):
        'Returns a list cropped images in numpy array form by their cid'
        pass

    def get_chip_paths(ibs, cid_list):
        ''' Returns a list of chip paths by their cid '''
        fmtstr = join(ibs.dbdir, '_ibeisdb/cid%d_dummy.png')
        cpath_list = [fmtstr % cid for cid in cid_list]
        return cpath_list

    def get_chip_gids(ibs, cid_list):
        ''' Returns a list of image ids associated with a list of chips ids'''
        gid_list = [-1] * len(cid_list)
        return gid_list

    def get_chip_rois(ibs, cid_list):
        ''' Returns a list of (x, y, w, h) tuples describing chip geometry in
            image space.
        '''
        roi_list = [(0, 0, 1, 1) for cid in cid_list]
        return roi_list

    def get_chip_thetas(ibs, cid_list):
        ''' Returns a list of floats describing the angles of each chip '''
        theta_list = [0 for cid in cid_list]
        return theta_list

    def get_chip_names(ibs, cid_list):
        ''' Returns a list of strings ['fred', 'sue', ...] for each chip
            identifying the animal
        '''
        name_list = map(str, cid_list)
        return name_list

    def get_chip_kpts(ibs, cid_list):
        kpts_list = [np.empty((0, ktool.KPTS_DIM)) for cid in cid_list]
        return kpts_list

    def get_chip_desc(ibs, cid_list):
        desc_list = [np.empty((0, ktool.DESC_DIM)) for cid in cid_list]
        return desc_list

    def get_chip_masks(ibs, cid_list):
        # Should this function exist? Yes. -Jon
        roi_list = ibs.get_chip_rois(cid_list)
        mask_list = [np.empty((w, h)) for (x, y, w, h) in roi_list]
        return mask_list

    #---------------------
    # --- Name Getters ---
    #---------------------

    def get_chips_in_name(ibs, name_list):
        'returns a list of list of cids in each name'
        # for each name return chips in that name
        pass

    def get_num_cids_in_name(ibs, name_list):
        return map(len, ibs.get_chips_in_name(name_list))

    #--------------------------
    # --- Encounter Getters ---
    #--------------------------

    def get_cids_in_eids(ibs, eid_list):
        'returns a list of list of cids in each encounter'
        cids_list = [[] for eid in eid_list]
        return cids_list

    def get_gids_in_eids(ibs, eid_list):
        'returns a list of list of gids in each encounter'
        gids_list = [[] for eid in eid_list]
        return gids_list

    #-----------------
    # --- Deleters ---
    #-----------------

    def delete_chips(ibs, cid_list):
        ''' deletes all associated chips from the database that belong to the cid'''
        ibs.database.commit('Error on deleting chips with cid',
                [ibs.database.query('DELETE FROM chips WHERE \
                chip_uid=?', [cid]) for cid in cid_list]
            )
        return None

    def delete_images(ibs, gid_list):
        ''' deletes the images from the database that belong to gids'''
        ibs.database.commit('Error on deleting image with gid',
                [ibs.database.query('DELETE FROM images WHERE \
                image_uid=?', [gid]) for gid in gid_list]
            )
        return None

    #----------------
    # --- Writers ---
    #----------------

    def export_to_wildbook(ibs, cid_list):
        'Exports identified chips to wildbook'
        return None

    #--------------
    # --- Model ---
    #--------------

    def cluster_encounters(ibs, gid_list):
        'Finds encounters'
        from ibeis.model import encounter_cluster
        eid_list = encounter_cluster.cluster(ibs, gid_list)
        #ibs.set_image_eids(gid_list, eid_list)
        return eid_list

    def detect_existence(ibs, gid_list, **kwargs):
        'Detects the probability of animal existence in each image'
        from ibeis.model import jason_detector
        probexist_list = jason_detector.detect_existence(ibs, gid_list, **kwargs)
        # Return for user inspection
        return probexist_list

    def detect_rois_and_masks(ibs, gid_list, **kwargs):
        'Runs animal detection in each image'
        # Should this function just return rois and no masks???
        from ibeis.model import jason_detector
        detection_list = jason_detector.detect_rois(ibs, gid_list, **kwargs)
        # detections should be a list of [(gid, roi, theta, mask), ...] tuples
        # Return for user inspection
        return detection_list

    def get_recognition_database_chips(ibs):
        'returns chips which are part of the persitent recognition database'
        dcid_list = None
        return dcid_list

    def query_intra_encounter(ibs, qcid_list, **kwargs):
        # wrapper
        dcid_list = qcid_list
        qres_list = ibs._query_chips(ibs, qcid_list, dcid_list, **kwargs)
        return qres_list

    def query_database(ibs, qcid_list, **kwargs):
        # wrapper
        dcid_list = ibs.get_recognition_database_chips()
        qres_list = ibs._query_chips(ibs, qcid_list, dcid_list, **kwargs)
        return qres_list

    def _query_chips(ibs, qcid_list, dcid_list, **kwargs):
        '''
        qcid_list - query chip ids
        dcid_list - database chip ids
        '''
        from ibeis.model import jon_identifier
        qres_list = jon_identifier.query(ibs, qcid_list, dcid_list, **kwargs)
        # Return for user inspection
        return qres_list
<|MERGE_RESOLUTION|>--- conflicted
+++ resolved
@@ -111,17 +111,27 @@
             'encounter_text':               'TEXT NOT NULL',
         })
 
-<<<<<<< HEAD
-        # Add defaults into database
-        ibs.database.query('INSERT IGNORE INTO names(name_uid, name_text) VALUES (?,?)', [0, '____'])
-
-        # Dump database, which will automatically commit database schema and defaults
-=======
         # Add default into database
         # JON SAYS SOMETHING like this would look nicer:
+        # 
+        # JASON SAYS: While this does indeed look nicer, it has issues with extensibility.  
+        # Look at line 273.
+        # We would be creating a lot of different ways to call the different commands.
+        # The part that is keeping me from adopting such a structure is that the 
+        # commands would be super complex for some queries and we also have a very large
+        # number of kinds of querries, each with their own structure.  Generalization becomes
+        # a problem.  I have done the easier querries first, but there are a lot of queries
+        # that will use a LEFT JOIN operation in the getters for efficiency's sake.  So if we
+        # are going to have to keep a general function to handle these super complex queries, 
+        # why not make them all this form?  This way, all SQL is in the controller as opposed to 
+        # being dispursed between multiple files.  I'm not terribly happy with the non-general
+        # nature, but having some of the queries in my head, it is going to be a huge pain to 
+        # generalize (not bringing into the fact that there are security / consistency issues).
+        # I'm not terribly sold on not generalizing, but I'd like to re-evaluate after we have
+        # all the IBEIS SQL done so we can evaluate if it an be done.
         #ibs.database.insert(table='names', columns=('names_uid', 'names_text'), values=[0, '____'])
         ibs.database.query('INSERT INTO names(name_uid, name_text) VALUES (?, ?)', [0, '____'])
->>>>>>> cda9574c
+
         ibs.database.dump()
 
     #---------------
@@ -130,27 +140,6 @@
 
     def add_images(ibs, gpath_list):
         ''' Adds a list of image paths to the database. Returns newly added gids '''
-<<<<<<< HEAD
-        img_iter = (gtool.imread(gpath) for gpath in gpath_list)
-        values_list = [ [util_hash.hashstr_sha1(img, base10=True), gpath, img.shape[0], img.shape[1]] + 
-                        gtool.get_exif(image, ext) for img, gpath in izip(img_iter, gpath_list) ]
-        
-        ibs.database.commit('Error on inserting image, most likely primary key collision',
-                [ibs.database.query('INSERT IGNORE INTO images( \
-                image_uid,              \
-                image_uri,              \
-                image_width,            \
-                image_height,           \
-                image_exif_time_posix,  \
-                image_exif_GPS_lat,     \
-                image_exif_gps_lon      \
-                ) VALUES (?,?,?,?,?,?,?)', value) for value in values_list]
-            )
-        return [value[0] for value in values_list]
-
-    def add_rois(ibs, gid_list, roi_list):
-        pass 
-=======
 
         EXIF_TAGKEYS = gtool.get_exif_tagids([gtool.EXIF_TAG_DATETIME, gtool.EXIF_TAG_GPS])
         EXIF_TAGVAL_DEFAULTS = (-1, (-1, -1))
@@ -187,9 +176,18 @@
         # This would allow for cleaner more reusable code
         # The error would also be generated on the fly and be much more
         # descriptive as well as not polluting the IBEISControl
+        # 
+        # JASON SAYS: A generic function would be great, but we would lose a lot of 
+        # extensibility in the process.  Yes, these commands are long and complex
+        # but a "security" issue is also raised by passing to a generator function.
+        # Furthermore, there is nothing to prevent us from doing complex error handling
+        # in the commit function as it is.  The SQL object will throw errors if, for example,
+        # the columns don't exist.
         ibs.database.commit('Error on inserting image, most likely primary key collision', sql_qres_list)
         return [value[0] for value in values_list]
->>>>>>> cda9574c
+
+    def add_rois(ibs, gid_list, roi_list):
+        pass 
 
     def add_chips(ibs, roi_list):
         ''' Adds a list of chips to the database, with ROIs & thetas.
