--- conflicted
+++ resolved
@@ -177,17 +177,14 @@
     def optimize(db):
         # http://web.utk.edu/~jplyon/sqlite/SQLite_optimization_FAQ.html#pragma-cache_size
         # http://web.utk.edu/~jplyon/sqlite/SQLite_optimization_FAQ.html
-<<<<<<< HEAD
         if not utool.QUIET:
             print('[sql] running sql pragma optimizions')
         #db.cur.execute('PRAGMA cache_size = 0;')
         #db.cur.execute('PRAGMA cache_size = 1024;')
         #db.cur.execute('PRAGMA page_size = 1024;')
-=======
         print('[sql] running sql pragma optimizions')
         db.cur.execute('PRAGMA cache_size = 10000;')  # Default: 2000
         db.cur.execute('PRAGMA temp_store = MEMORY;')
->>>>>>> 1f97bf0a
         db.cur.execute('PRAGMA synchronous = OFF;')
         #db.cur.execute('PRAGMA synchronous = NORMAL;')
         #db.cur.execute('PRAGMA synchronous = FULL;')  # Default
