--- conflicted
+++ resolved
@@ -392,7 +392,6 @@
         #remove the poly from the figure itself
         Poly.remove()
         #reset anything that has to do with current poly
-<<<<<<< HEAD
         self._thisPoly = None;
         self._polyHeld = False;
 
@@ -402,10 +401,6 @@
             new_verts_list.append(poly.xy)
         print(new_verts_list)
         return new_verts_list
-=======
-        self._thisPoly = None
-        self._polyHeld = False
->>>>>>> b4da03ce
 
     def key_press_callback(self, event):
         """ whenever a key is pressed """
@@ -421,12 +416,9 @@
         if event.key == 'r':
             self.delete_current_poly()
 
-<<<<<<< HEAD
         if event.key == 'u':
             self.load_points()
 
-=======
->>>>>>> b4da03ce
         # elif event.key == 'd':
         #     ind = self.get_ind_under_cursor(event)
         #     if ind is None:
