--- conflicted
+++ resolved
@@ -12,23 +12,15 @@
 
 __QUIET__ = '--quiet' in sys.argv
 __VERBOSE__ = '--verbose' in sys.argv
-__VERYVERBOSE__ = '--veryverbose' in sys.argv or '--very-verbose' in sys.argv
 
 
 def get_lib_fname_list(libname):
     """
     Args:
-<<<<<<< HEAD
-        <libname>: library name (e.g. 'hesaff', not 'libhesaff')
-
-    Returns:
-        <libnames>: list of plausible library file names
-=======
         libname (str): library name (e.g. 'hesaff', not 'libhesaff')
 
     Returns:
         list: list of plausible library file names
->>>>>>> eb51d300
     """
     if sys.platform.startswith('win32'):
         libnames = ['lib' + libname + '.dll', libname + '.dll']
@@ -43,21 +35,13 @@
 
 def get_lib_dpath_list(root_dir):
     """
-<<<<<<< HEAD
     returns possible lib locations
 
-    Args:
-        <root_dir>: deepest directory to look for a library (dll, so, dylib)
-
-    Returns:
-        returns <libnames>: list of plausible directories to look.
-=======
     Args:
         root_dir (str): deepest directory to look for a library (dll, so, dylib)
 
     Returns:
         list: plausible directories to look for libraries
->>>>>>> eb51d300
     """
     get_lib_dpath_list = [root_dir,
                           join(root_dir, 'lib'),
@@ -66,15 +50,8 @@
     return get_lib_dpath_list
 
 
-<<<<<<< HEAD
-def find_lib_fpath(libname, root_dir, recurse_down=True, verbose=False, veryverbose=None):
-    """ Search for the library """
-    if veryverbose is None:
-        veryverbose = __VERYVERBOSE__
-=======
 def find_lib_fpath(libname, root_dir, recurse_down=True, verbose=False):
     """ Search for the library """
->>>>>>> eb51d300
     lib_fname_list = get_lib_fname_list(libname)
     tried_fpaths = []
     while root_dir is not None:
@@ -85,13 +62,8 @@
                     print('\tChecking %r' % (lib_fpath, ))
                 if exists(lib_fpath):
                     if verbose:
-<<<<<<< HEAD
-                        print('\n[C] Checked: '.join(tried_fpaths))
-                    if __VERBOSE__ and not __QUIET__:
-=======
                         print('\n[c] Checked: '.join(tried_fpaths))
                     if (verbose or __VERBOSE__) and not __QUIET__:
->>>>>>> eb51d300
                         print('using: %r' % lib_fpath)
                     return lib_fpath
                 else:
@@ -108,17 +80,10 @@
 
     msg = ('\n[C!] ERROR: load_clib(libname=%r root_dir=%r, recurse_down=%r, verbose=%r)' %
            (libname, root_dir, recurse_down, verbose) +
-<<<<<<< HEAD
-           '\n[C!] Cannot find dynamic library')
-    if veryverbose:
-        print(msg)
-        print('\n[C!] Checked: '.join(tried_fpaths))
-=======
            '\n[c!] Cannot FIND dynamic library')
     if verbose:
         print(msg)
         print('\n[c!] Checked: '.join(tried_fpaths))
->>>>>>> eb51d300
     raise ImportError(msg)
 
 
@@ -130,14 +95,8 @@
         libname (str):  library name (e.g. 'hesaff', not 'libhesaff')
 
         root_dir (str): the deepest directory searched for the library file
-            (dll, dylib, or so).
+                        (dll, dylib, or so).
 
-<<<<<<< HEAD
-        root_dir: the deepest directory searched for the
-                  library file (dll, dylib, or so).
-
-=======
->>>>>>> eb51d300
     Returns:
         ctypes.cdll: clib a ctypes object used to interface with the library
     """
