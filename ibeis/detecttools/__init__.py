# flake8: noqa
from __future__ import absolute_import, division, print_function
__version__ = '1.0.0.dev1'
<<<<<<< HEAD
from . import ctypes_interface
from . import ibeisdata
from . import pascaldata
from . import pypascalmarkup
=======
#from . import ctypes_interface
#from . import ibeisdata
#from . import pypascalmarkup
from detecttools import ctypes_interface
from detecttools import ibeisdata
from detecttools import pypascalmarkup
>>>>>>> 90dc0c86
<|MERGE_RESOLUTION|>--- conflicted
+++ resolved
@@ -1,16 +1,6 @@
 # flake8: noqa
 from __future__ import absolute_import, division, print_function
 __version__ = '1.0.0.dev1'
-<<<<<<< HEAD
-from . import ctypes_interface
-from . import ibeisdata
-from . import pascaldata
-from . import pypascalmarkup
-=======
-#from . import ctypes_interface
-#from . import ibeisdata
-#from . import pypascalmarkup
 from detecttools import ctypes_interface
 from detecttools import ibeisdata
-from detecttools import pypascalmarkup
->>>>>>> 90dc0c86
+from detecttools import pypascalmarkup