--- conflicted
+++ resolved
@@ -313,11 +313,7 @@
     for tup in ut.ProgIter(arg_list, lbl='computing chips'):
         cfpath, gfpath, new_size, M = tup
         # Read parent image
-<<<<<<< HEAD
         imgBGR = ibs.get_images(gid)
-=======
-        imgBGR = vt.imread(gfpath)
->>>>>>> 1bdf73ab
         # Warp chip
         chipBGR = cv2.warpAffine(imgBGR, M[0:2], tuple(new_size), **warpkw)
         for filtfn in filterfn_list:
