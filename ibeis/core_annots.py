--- conflicted
+++ resolved
@@ -164,11 +164,7 @@
 
 
         import pyhesaff
-<<<<<<< HEAD
-        nkpts_list = np.array(list(ut.generate(pyhesaff.detect_num_feats_in_image, chips_orig)))
-=======
         nkpts_list = np.array(list(ut.generate(pyhesaff.detect_num_kpts_in_image, chips_orig, force_serial=ibs.force_serial)))
->>>>>>> 9c37f9b1
         nkpts_list = np.array(nkpts_list)
 
         nfeats_orig = np.array(ibs.depc_annot.get('feat', aid_list, 'num_feats'))
@@ -263,7 +259,8 @@
     cfpath_list = [ut.unixjoin(chip_dpath, chip_fname)
                    for chip_fname in cfname_list]
 
-    gfpath_list = ibs.get_annot_image_paths(aid_list)
+    #gfpath_list = ibs.get_annot_image_paths(aid_list)
+    gid_list    = ibs.get_annot_gids(aid_list)
     bbox_list   = ibs.get_annot_bboxes(aid_list)
     theta_list  = ibs.get_annot_thetas(aid_list)
     bbox_size_list = ut.take_column(bbox_list, [2, 3])
@@ -300,7 +297,7 @@
     M_list = [vt.get_image_to_chip_transform(bbox, new_size, theta) for
               bbox, theta, new_size in zip(bbox_list, theta_list, newsize_list)]
 
-    arg_iter = zip(cfpath_list, gfpath_list, newsize_list, M_list)
+    arg_iter = zip(cfpath_list, gid_list, newsize_list, M_list)
     arg_list = list(arg_iter)
 
     flags = cv2.INTER_LANCZOS4
@@ -315,7 +312,8 @@
         filterfn_list.append(image_filters.adapteq_fn)
 
     for tup in ut.ProgIter(arg_list, lbl='computing chips'):
-        cfpath, gfpath, new_size, M = tup
+        # FIXME: THE GPATH SHOULD BE PASSED HERE WITH AN ORIENTATION FLAG
+        cfpath, gid, new_size, M = tup
         # Read parent image
         imgBGR = ibs.get_images(gid)
         # Warp chip
