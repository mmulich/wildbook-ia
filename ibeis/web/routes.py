--- conflicted
+++ resolved
@@ -1114,7 +1114,6 @@
                          review=review)
 
 
-<<<<<<< HEAD
 def commit_current_query_object_names(query_object, ibs):
     r"""
     Args:
@@ -1122,19 +1121,12 @@
         ibs (ibeis.IBEISController):  image analysis api
 
     """
-=======
-def commit_current_query_object_names(ibs, query_object):
->>>>>>> 50d721f0
     import networkx as nx
     import pandas as pd
 
     # Get the graph and the current reviewed connected components
     graph = query_object.graph
-<<<<<<< HEAD
     num_names, num_inconsistent = query_object.relabel_using_reviews()
-=======
-    num_names, num_inconsistent = query_object.connected_component_reviewed_relabel()
->>>>>>> 50d721f0
 
     # Extract names out of the networkx graph
     node_to_label = nx.get_node_attributes(graph, 'name_label')
