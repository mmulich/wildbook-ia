--- conflicted
+++ resolved
@@ -1949,35 +1949,6 @@
     for index, (aid1, aid2) in prog:
         if index > global_feedback_limit * 2:
             break
-<<<<<<< HEAD
-
-        cm_fallback_list = [
-            query_object.lookup_cm(aid1, aid2),
-            # query_object.lookup_cm(aid2, aid1),
-        ]
-        for cm, aid1_, aid2_ in cm_fallback_list:
-            success = True
-            with ut.Timer('[web.routes.turk_identification] ... ... Render images1'):
-                # Make images
-                try:
-                    make_review_image(ibs, aid2_, cm, qreq_,
-                                      view_orientation=view_orientation)
-                except KeyError:
-                    success = False
-                    traceback.print_exc()
-                    raise
-                try:
-                    make_review_image(ibs, aid2_, cm, qreq_,
-                                      view_orientation=view_orientation,
-                                      draw_matches=False)
-                except KeyError:
-                    success = False
-                    traceback.print_exc()
-                    raise
-
-            if success:
-                break
-=======
         cm, aid1, aid2 = query_object.lookup_cm(aid1, aid2)
         try:
             apis_query.ensure_review_image(ibs, aid2, cm, qreq_,
@@ -1988,7 +1959,6 @@
             apis_query.ensure_review_image(ibs, aid2, cm, qreq_,
                                            view_orientation=view_orientation,
                                            draw_matches=False)
->>>>>>> 22922249
 
 
 @register_ibs_method
@@ -2033,7 +2003,6 @@
 
     """
     from ibeis.algo.hots import graph_iden
-<<<<<<< HEAD
 
     if ibs.dbname == 'EWT_Cheetahs':
         aid_list = ibs.filter_annots_general(view=['right', 'frontright', 'backright'])
@@ -2045,11 +2014,7 @@
     # aid_list = [ aid for aid, yaw in zip(aid_list, yaw_list) if yaw in wanted_set ]
     # print('AID LIST ORIGINAL: %d, CURRENT: %d' % (num_aids, len(aid_list)))
 
-    nids = aid_list if debug_ignore_name_gt else None
-=======
-    aid_list = ibs.get_valid_aids()
     nids = [-aid for aid in aid_list] if debug_ignore_name_gt else None
->>>>>>> 22922249
 
     query_object = graph_iden.AnnotInference(ibs, aid_list, nids=nids,
                                              autoinit=True)
@@ -2280,17 +2245,6 @@
                         match_score = graph_dict.get('score', -1.0)
 
                     with ut.Timer('[web.routes.turk_identification] ... Make images'):
-<<<<<<< HEAD
-                        cm_fallback_list = [
-                            query_object.lookup_cm(aid1, aid2),
-                            # query_object.lookup_cm(aid2, aid1),
-                        ]
-                        for cm, aid1_, aid2_ in cm_fallback_list:
-                            success = True
-                            with ut.Timer('[web.routes.turk_identification] ... ... Render images2'):
-                                # Make images
-                                view_orientation = request.args.get('view_orientation', 'vertical')
-=======
                         cm, aid1, aid2 = query_object.lookup_cm(aid1, aid2)
                         view_orientation = request.args.get('view_orientation', 'vertical')
                         with ut.Timer('[web.routes.turk_identification] ... ... Render images2'):
@@ -2302,7 +2256,6 @@
                                 ut.printex(ex, 'Failed to make review image', tb=True,
                                            keys=['cm.qaid', 'aid1', 'aid2'],
                                            iswarning=True)
->>>>>>> 22922249
                                 try:
                                     image_clean = apis_query.ensure_review_image(
                                         ibs, aid2, cm, qreq_,
