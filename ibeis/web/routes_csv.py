--- conflicted
+++ resolved
@@ -244,17 +244,11 @@
     annot_uuid_list = ibs.get_annot_uuids(aid_list)
     print('Found %d aids' % (len(aid_list), ))
     nid_list = ibs.get_annot_nids(aid_list)
-<<<<<<< HEAD
-    nid_list = ibs.get_annot_nids(aid_list)
-    name_list = ibs.get_name_texts(nid_list)
-    sex_list = ibs.get_name_sex_text(nid_list)
-=======
     name_uuid_list = ibs.get_name_uuids(nid_list)
     name_list = ibs.get_name_texts(nid_list)
     species_list = ibs.get_annot_species_texts(aid_list)
     sex_list = ibs.get_name_sex_text(nid_list)
     age_list = ibs.get_annot_age_months_est_texts(aid_list)
->>>>>>> fb190593
     gid_list = ibs.get_annot_gids(aid_list)
     contrib_list = ibs.get_image_contributor_tag(gid_list)
     gname_list = ibs.get_image_gnames(gid_list)
@@ -267,11 +261,7 @@
         for imageset_rowid_set in imageset_rowids_set
     ]
 
-<<<<<<< HEAD
-    imageset_list = [ _[0] for _ in imagesets_list ]
-=======
     imageset_list = [ _[0] if len(_) > 0 else None for _ in imagesets_list ]
->>>>>>> fb190593
     imageset_text_list = ibs.get_imageset_text(imageset_list)
     imageset_metadata_list = ibs.get_imageset_metadata(imageset_list)
     annot_metadata_list = ibs.get_annot_metadata(aid_list)
@@ -296,12 +286,6 @@
     zipped = zip(
         nid_list,
         aid_list,
-<<<<<<< HEAD
-        annot_uuid_list,
-        name_list,
-        sex_list,
-        gname_list,
-=======
         name_uuid_list,
         annot_uuid_list,
         name_list,
@@ -310,7 +294,6 @@
         age_list,
         gname_list,
         contrib_list,
->>>>>>> fb190593
         imageset_list,
         imageset_text_list,
         imageset_metadata_list,
@@ -321,12 +304,6 @@
         (
             nid,
             aid,
-<<<<<<< HEAD
-            annot_uuid,
-            name,
-            sex,
-            gname,
-=======
             name_uuid,
             annot_uuid,
             name,
@@ -335,19 +312,15 @@
             age,
             gname,
             contrib,
->>>>>>> fb190593
             imageset_rowid,
             imageset_text,
             imageset_metadata_dict,
             annot_metadata_dict
         ) = args
 
-<<<<<<< HEAD
-=======
         if target_species is not None and species != target_species:
             continue
 
->>>>>>> fb190593
         if nid <= 0:
             continue
 
@@ -372,23 +345,12 @@
         #         print(aid, nid_old, nid)
 
         line_list_ = [
-<<<<<<< HEAD
-            ibs.dbname,
-=======
             '' if contrib is None else contrib.split(',')[0],
             annot_uuid,
->>>>>>> fb190593
             aid,
             annot_uuid,
             nid,
             name,
-<<<<<<< HEAD
-            sex,
-            gname,
-            imageset_rowid,
-            imageset_text,
-            '',
-=======
             nid_old,
             name_old,
             species,
@@ -398,16 +360,11 @@
             imageset_rowid,
             imageset_text,
             '|',
->>>>>>> fb190593
         ] + [
             imageset_metadata_dict.get(imageset_metadata_key, '')
             for imageset_metadata_key in imageset_metadata_key_list
         ] + [
-<<<<<<< HEAD
-            '',
-=======
             '|',
->>>>>>> fb190593
         ] + [
             annot_metadata_dict.get(annot_metadata_key, '')
             for annot_metadata_key in annot_metadata_key_list
@@ -420,11 +377,7 @@
         line_list.append(line)
 
     combined_str = '\n'.join(line_list)
-<<<<<<< HEAD
-    combined_str = 'DB,AID,Annotation UUID,NID,Name,Sex,Image Name,Encounter ID,Encounter Name,,%s,,%s\n' % (imageset_metadata_key_str, annot_metadata_key_str, ) + combined_str
-=======
     combined_str = 'DB,Annotation UUID,AID,NID,Name,Old NID,Old Name,Species,Sex,Age,Image Name,Encounter ID,Encounter Name,| SEPERATOR |,%s,| SEPERATOR |,%s\n' % (imageset_metadata_key_str, annot_metadata_key_str, ) + combined_str
->>>>>>> fb190593
     return appf.send_csv_file(combined_str, filename)
 
 
