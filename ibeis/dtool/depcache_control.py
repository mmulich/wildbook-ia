# -*- coding: utf-8 -*-
"""
implicit version of dependency cache from ibeis/templates/template_generator
"""
from __future__ import absolute_import, division, print_function, unicode_literals
import utool as ut
import numpy as np
import six
from six.moves import zip
from dtool import sql_control
from dtool import depcache_table
from dtool import base
from collections import defaultdict
(print, rrr, profile) = ut.inject2(__name__, '[depcache]')


# global function registry
PREPROC_REGISTER = defaultdict(list)
SUBPROP_REGISTER = defaultdict(list)


REG_PREPROC_DOC = """
Args:
    tablename (str): name of the node (corrsponds to SQL table)
    parents (list): tables this node depends on
    colnames (list): data returned by this table
    coltypes (list): types of data returned by this table
    chunksize (int): (default = None)
    configclass (dtool.TableConfig): derivative of dtool.TableConfig.
        if None, a default class will be constructed for you. (default = None)
    docstr (str): (default = None)
    fname (str):  file name(default = None)
    asobject (bool): hacky dont use (default = False)

SeeAlso:
    depcache_table.DependencyCacheTable
"""


def check_register(args, kwargs):
    assert len(args) < 6, 'too many args'
    assert 'preproc_func' not in kwargs, 'cannot specify func in wrapper'


def make_depcache_decors(root_tablename):
    """
    Makes global decorators to register functions for a tablename.

    A preproc function is meant to belong only to a single parent An algo
    function belongs to the root node, and may depend on a set of root nodes
    rather than just a single one.
    """

    @ut.apply_docstr(REG_PREPROC_DOC)
    def register_preproc(*args, **kwargs):
        """
        Global regsiter proproc function that will define a table for all
        dependency caches containing the parents. See

        See dtool.depcache_control.REG_PREPROC_DOC if docstr is not autogened
        """
        def register_preproc_wrapper(func):
            check_register(args, kwargs)
            kwargs['preproc_func'] = func
            PREPROC_REGISTER[root_tablename].append((args, kwargs))
            return func
        return register_preproc_wrapper

    def register_subprop(*args, **kwargs):
        def _wrapper(func):
            kwargs['preproc_func'] = func
            SUBPROP_REGISTER[root_tablename].append((args, kwargs))
            return func
        return _wrapper

    _depcdecors = ut.odict({
        'preproc': register_preproc,
        'subprop': register_subprop,
    })
    return _depcdecors


class _CoreDependencyCache(object):
    """
    Core worker functions for the depcache
    Inherited by a calss with some "nice extras
    """

    def _register_prop(depc, tablename, parents=None, colnames=None,
                       coltypes=None, preproc_func=None, fname=None,
                       configclass=None, requestclass=None,
                       **kwargs):
        """
        Registers a table with this dependency cache.
        Essentially passes args down to make a DependencyTable.

        SEE: dtool.REG_PREPROC_DOC
        """
        if depc._debug:
            print('[depc] Registering tablename=%r' % (tablename,))
            print('[depc]  * preproc_func=%r' % (preproc_func,))
        # ----------
        # Sanitize inputs
        if isinstance(tablename, six.string_types):
            tablename = six.text_type(tablename)
        if parents is None:
            parents = [depc.root]
        if colnames is None:
            colnames = 'data'
            if coltypes is None:
                coltypes = np.ndarray
        # Check if just a single column is given
        if not ut.isiterable(colnames):
            colnames = [colnames]
            coltypes = [coltypes]
            default_to_unpack = True
        else:
            default_to_unpack = False
            colnames = ut.lmap(six.text_type, colnames)
        if coltypes is None:
            raise ValueError('must specify coltypes of %s' % (tablename,))
            coltypes = [np.ndarray] * len(colnames)
        if fname is None:
            fname = depc.default_fname
        if configclass is None:
            # Make a default config with no parameters
            configclass = {}
        if isinstance(configclass, dict):
            # Dynamically make config class
            default_cfgdict = configclass
            configclass = base.make_configclass(default_cfgdict, tablename)
        # ----------
        # Register a new table and configuration
        if requestclass is not None:
            depc.requestclass_dict[tablename] = requestclass
        depc.fname_to_db[fname] = None
        table = depcache_table.DependencyCacheTable(
            depc=depc, parent_tablenames=parents, tablename=tablename,
            data_colnames=colnames, data_coltypes=coltypes,
            preproc_func=preproc_func, fname=fname,
            default_to_unpack=default_to_unpack, **kwargs
        )
        depc.cachetable_dict[tablename] = table
        depc.configclass_dict[tablename] = configclass
        return table

    @ut.apply_docstr(REG_PREPROC_DOC)
    def register_preproc(depc, *args, **kwargs):
        """
        Decorator for registration of cachables
        """
        def register_preproc_wrapper(func):
            check_register(args, kwargs)
            kwargs['preproc_func'] = func
            depc._register_prop(*args, **kwargs)
            return func
        return register_preproc_wrapper

    def _register_subprop(depc, tablename, propname=None, preproc_func=None):
        """ subproperties are always recomputeed on the fly """
        table = depc.cachetable_dict[tablename]
        table.subproperties[propname] = preproc_func

    def close(depc):
        """
        Close all managed SQL databases
        """
        for fname, db in depc.fname_to_db.items():
            db.close()

    @profile
    def initialize(depc, _debug=None):
        """
        Creates all registered tables
        """
        print('[depc] Initialize %s depcache in %r' % (depc.root.upper(), depc.cache_dpath))
        _debug = depc._debug if _debug is None else _debug
        if depc._use_globals:
            reg_preproc = PREPROC_REGISTER[depc.root]
            reg_subprop = SUBPROP_REGISTER[depc.root]
            if ut.VERBOSE:
                print('[depc.init] Registering %d global preproc funcs' % len(reg_preproc))
            for args_, kwargs_ in reg_preproc:
                depc._register_prop(*args_, **kwargs_)
            if ut.VERBOSE:
                print('[depc.init] Registering %d global subprops ' % len(reg_subprop))
            for args_, kwargs_ in reg_subprop:
                depc._register_subprop(*args_, **kwargs_)

        ut.ensuredir(depc.cache_dpath)

        # Memory filestore
        #if False:
        #    # http://docs.pyfilesystem.org/en/latest/getting_started.html
        #    pip install fs

        for fname in depc.fname_to_db.keys():
            if fname == ':memory:':
                fpath = fname
            else:
                fname_ = ut.ensure_ext(fname, '.sqlite')
                fpath = ut.unixjoin(depc.cache_dpath, fname_)
            if ut.get_argflag('--clear-all-depcache'):
                ut.delete(fpath)
            db = sql_control.SQLDatabaseController(fpath=fpath, simple=True)
            depcache_table.ensure_config_table(db)
            depc.fname_to_db[fname] = db
        if ut.VERBOSE:
            print('[depc] Finished initialization')

        for table in depc.cachetable_dict.values():
            table.initialize(_debug=_debug)

        # HACKS:
        # Define injected functions for autocomplete convinience
        class InjectedDepc(object):
            pass
        depc.d = InjectedDepc()
        depc.w = InjectedDepc()
        d = depc.d
        w = depc.w
        inject_patterns = [
            ('get_{tablename}_rowids', depc.get_rowids),
            ('get_{tablename}_config_history', depc.get_config_history),
        ]
        for table in depc.cachetable_dict.values():
            wobj = InjectedDepc()
            # Set nested version
            setattr(w, table.tablename, wobj)
            for dfmtstr, func in inject_patterns:
                funcname = ut.get_funcname(func)
                attrname = dfmtstr.format(tablename=table.tablename)
                get_rowids = ut.partial(func, table.tablename)
                # Set flat version
                setattr(d, attrname, get_rowids)
                setattr(wobj, funcname, func)
            dfmtstr = 'get_{tablename}_{colname}'
            for colname in table.data_colnames:
                get_prop = ut.partial(depc.get, table.tablename, colnames=colname)
                attrname = dfmtstr.format(tablename=table.tablename, colname=colname)
                # Set flat version
                setattr(d, attrname, get_prop)
                setattr(wobj, 'get_' + colname, get_prop)

    # -----------------------------
    # GRAPH INSPECTION

    def get_dependencies(depc, tablename):
        """
        gets level dependences from root to tablename

        CommandLine:
            python -m dtool.depcache_control --exec-get_dependencies

        Example:
            >>> # ENABLE_DOCTEST
            >>> from dtool.depcache_control import *  # NOQA
            >>> from dtool.example_depcache import testdata_depc
            >>> depc = testdata_depc()
            >>> tablename = 'fgweight'
            >>> result = ut.repr3(depc.get_dependencies(tablename), nl=1)
            >>> print(result)
            [
                ['dummy_annot'],
                ['chip', 'probchip'],
                ['keypoint'],
                ['fgweight'],
            ]
        """
        try:
            # get_ancestor_levels
            assert tablename in depc.cachetable_dict, (
                'tablename=%r does not exist' % (tablename,))
            root = depc.root_tablename
            children_, parents_ = list(zip(*depc.get_edges()))
            child_to_parents = ut.group_items(children_, parents_)
            if ut.VERYVERBOSE:
                print('root = %r' % (root,))
                print('tablename = %r' % (tablename,))
                print('child_to_parents = %s' % (ut.repr3(child_to_parents),))
            to_root = {tablename: ut.paths_to_root(tablename, root, child_to_parents)}
            if ut.VERYVERBOSE:
                print('to_root = %r' % (to_root,))
            from_root = ut.reverse_path(to_root, root, child_to_parents)
            dependency_levels_ = ut.get_levels(from_root)
            dependency_levels = ut.longest_levels(dependency_levels_)
        except Exception as ex:
            ut.printex(ex, 'error getting dependencies',
                       keys=['tablename', 'root', 'children_to_parents',
                             'to_root', 'from_root', 'dependency_levels_',
                             'dependency_levels', ])
            raise

        return dependency_levels

<<<<<<< HEAD
=======
    def get_all_descendant_rowids(depc, tablename, root_rowids, config=None,
                                  ensure=True, eager=True, nInput=None,
                                  recompute=False, recompute_all=False,
                                  levels_up=None, _debug=False):
        r"""
        Connects `root_rowids` to rowids in `tablename`, and computes all
        values needed along the way. This is the main workhorse function for
        dependency computations.

        Args:
            tablename (str): table to compute dependencies to
            root_rowids (list): rowids for ``tablename``
            config (dict): config applicable for all tables (default = None)
            ensure (bool): eager evaluation if True(default = True)
            eager (bool): (default = True)
            nInput (None): (default = None)
            recompute (bool): (default = False)
            recompute_all (bool): (default = False)
            levels_up (int): only partially compute dependencies (default = 0)
            _debug (bool): (default = False)

        CommandLine:
            python -m dtool.depcache_control --exec-get_all_descendant_rowids:0
            python -m dtool.depcache_control --exec-get_all_descendant_rowids:1

        Example:
            >>> # ENABLE_DOCTEST
            >>> from dtool.depcache_control import *  # NOQA
            >>> from dtool.example_depcache import testdata_depc
            >>> depc = testdata_depc()
            >>> tablename = 'spam'
            >>> root_rowids = [1, 2]
            >>> config1 = {'dim_size': 500}
            >>> config2 = {'dim_size': 100}
            >>> config3 = {'dim_size': 500, 'adapt_shape': False}
            >>> ensure, eager, nInput = True, True, None
            >>> _debug = True
            >>> rowid_dict1 = depc.get_all_descendant_rowids(
            >>>     tablename, root_rowids, config1, ensure, eager, nInput, _debug=_debug)
            >>> rowid_dict2 = depc.get_all_descendant_rowids(
            >>>     tablename, root_rowids, config2, ensure, eager, nInput, _debug=_debug)
            >>> rowid_dict3 = depc.get_all_descendant_rowids(
            >>>     tablename, root_rowids, config3, ensure, eager, nInput, _debug=_debug)
            >>> result1 = 'rowid_dict1 = ' + ut.repr3(rowid_dict1, nl=1)
            >>> result2 = 'rowid_dict2 = ' + ut.repr3(rowid_dict2, nl=1)
            >>> result3 = 'rowid_dict3 = ' + ut.repr3(rowid_dict3, nl=1)
            >>> result = '\n'.join([result1, result2, result3])
            >>> print(result)
            rowid_dict1 = {
                'chip': [1, 2],
                'dummy_annot': [1, 2],
                'fgweight': [1, 2],
                'keypoint': [1, 2],
                'probchip': [1, 2],
                'spam': [1, 2],
            }
            rowid_dict2 = {
                'chip': [3, 4],
                'dummy_annot': [1, 2],
                'fgweight': [3, 4],
                'keypoint': [3, 4],
                'probchip': [1, 2],
                'spam': [3, 4],
            }
            rowid_dict3 = {
                'chip': [1, 2],
                'dummy_annot': [1, 2],
                'fgweight': [5, 6],
                'keypoint': [5, 6],
                'probchip': [1, 2],
                'spam': [5, 6],
            }


        Example:
            >>> # ENABLE_DOCTEST
            >>> from dtool.depcache_control import *  # NOQA
            >>> from dtool.example_depcache import testdata_depc
            >>> depc = testdata_depc()
            >>> _debug = True
            >>> tablename = 'vsmany'
            >>> config = depc.configclass_dict['vsmany']()
            >>> root_rowids = [1, 2, 3]
            >>> ensure, eager, nInput = False, True, None
            >>> # Get rowids of algo ( should be None )
            >>> rowid_dict = depc.get_all_descendant_rowids(
            >>>     tablename, root_rowids, config, ensure, eager, nInput,
            >>>     _debug=_debug)
            >>> result = ut.repr3(rowid_dict, nl=1)
            >>> print(result)
            {
                'dummy_annot': [1, 2, 3],
                'vsmany': [None, None, None],
            }

        Example:
            >>> # ENABLE_DOCTEST
            >>> from dtool.depcache_control import *  # NOQA
            >>> from dtool.example_depcache import testdata_depc
            >>> # Make sure algo config can correctly get properites
            >>> depc = testdata_depc()
            >>> tablename = 'chip'
            >>> recompute = False
            >>> recompute_all = False
            >>> _debug = True
            >>> root_rowids = [1, 2]
            >>> configclass = depc.configclass_dict['chip']
            >>> config_ = configclass()
            >>> config1 = depc.configclass_dict['vsmany'](dim_size=500)
            >>> config2 = depc.configclass_dict['vsmany'](dim_size=100)
            >>> config = config2
            >>> prop_dicts1 = depc.get_all_descendant_rowids(
            >>>     tablename, root_rowids, config=config1, _debug=_debug)
            >>> prop_dicts2 = depc.get_all_descendant_rowids(
            >>>     tablename, root_rowids, config=config2, _debug=_debug)
            >>> print(prop_dicts2)
            >>> print(prop_dicts1)
            >>> assert prop_dicts1 != prop_dicts2

        Example:
            >>> # ENABLE_DOCTEST
            >>> from dtool.depcache_control import *  # NOQA
            >>> from dtool.example_depcache import testdata_depc
            >>> depc = testdata_depc()
            >>> exec(ut.execstr_funckw(depc.get_all_descendant_rowids), globals())
            >>> _debug = True
            >>> qaids, daids = [1, 2, 4], [2, 3, 4]
            >>> root_rowids = list(zip(*ut.product(qaids, daids)))
            >>> request = depc.new_request('vsone', qaids, daids)
            >>> results = request.execute()
            >>> tablename = 'vsone'
            >>> rowid_dict = depc.get_all_descendant_rowids(
            >>>     tablename, root_rowids, config=None, _debug=_debug)
        """
        # TODO: Need to have a nice way of ensuring configs dont overlap
        # via namespaces.
        _debug = depc._debug if _debug is None else _debug
        indenter = ut.Indenter('[Descend-to-%s]' % (tablename,), enabled=_debug)
        if _debug:
            indenter.start()
            print(' * GET DESCENDANT ROWIDS %s ' % (tablename,))
            print(' * config = %r' % (config,))
        dependency_levels = depc.get_dependencies(tablename)
        if levels_up is not None:
            dependency_levels = dependency_levels[:-levels_up]

        configclass_levels = [
            [depc.configclass_dict.get(tablekey, None)
             for tablekey in keys]
            for keys in dependency_levels
        ]
        if _debug:
            print('[depc] dependency_levels = %s' %
                  ut.repr3(dependency_levels, nl=1))
            print('[depc] config_levels = %s' %
                  ut.repr3(configclass_levels, nl=1))

        # TODO: better support for multi-edges
        if (len(root_rowids) > 0 and ut.isiterable(root_rowids[0]) and
             not depc[tablename].ismulti):
            rowid_dict = {}
            for colx, col in enumerate(root_rowids):
                rowid_dict[depc.root + '%d' % (colx + 1,)] = col
            rowid_dict[depc.root] = ut.unique_ordered(ut.flatten(root_rowids))
        else:
            rowid_dict = {depc.root: root_rowids}

        # Ensure that each level ``tablename``'s dependencies have been computed
        for level_keys in dependency_levels[1:]:
            if _debug:
                print(' * level_keys %s ' % (level_keys,))
            # For each table in the level
            for tablekey in level_keys:
                try:
                    child_rowids = depc._expand_level_rowids(
                        tablename, tablekey, rowid_dict, ensure, eager, nInput,
                        config, recompute, recompute_all, _debug)
                except Exception as ex:
                    table = depc[tablekey]  # NOQA
                    keys = ['tablename', 'tablekey', 'rowid_dict', 'config',
                            'table', 'dependency_levels']
                    ut.printex(ex, 'error expanding rowids', keys=keys)
                    raise
                rowid_dict[tablekey] = child_rowids
        if _debug:
            print(' GOT DESCENDANT ROWIDS')
            indenter.stop()
        return rowid_dict

>>>>>>> 9c6becce
    def _ensure_config(depc, tablekey, config):
        """
        Creates a full table configuration with all defaults using config

        Args:
            tablekey (str): name of the table to grab config from
            config (dict): may be overspecified or underspecfied
        """
        configclass = depc.configclass_dict.get(tablekey, None)
        #requestclass = depc.requestclass_dict.get(tablekey, None)
        if configclass is None:
            config_ = config
        else:
            # Grab the correct configclass for the current table
            config_ = None
            if config is None:
                config_ = configclass()
            elif len(getattr(config, '_subconfig_attrs', [])) > 0:
                # Get correct config for implicit dependencies
                target_name = configclass().get_config_name()
                if target_name in config._subconfig_names:
                    _index = config._subconfig_names.index(target_name)
                    subcfg_attr = config._subconfig_attrs[_index]
                    config_ = config[subcfg_attr]
            if config_ is None:
                # Preferable way to get configs with explicit
                # configs
                print('**config = %r' % (config,))
                config_ = configclass(**config)
                print('config_ = %r' % (config_,))
        return config_

    #def get_relevant_subconfigs(depc, tablename, config):
    #    depc._ensure_config(tablename, config)
    #    pass

    def _get_parent_rowids(depc, table, rowid_dict):
        # FIXME to handle multiedges correctly
        parent_rowidsT = ut.dict_take(rowid_dict,
                                      table.parent_id_tablenames)
        if table.ismulti:
            parent_rowids = parent_rowidsT
        else:
            parent_rowids = ut.list_transpose(parent_rowidsT)
        return parent_rowids

    def _expand_level_rowids(depc, tablename, tablekey, rowid_dict, ensure,
                             eager, nInput, config, recompute, recompute_all,
                             _debug):
        table = depc[tablekey]
        config_ = depc._ensure_config(tablekey, config)
        parent_rowids = depc._get_parent_rowids(table, rowid_dict)
        if _debug:
            print('   * tablekey = %r' % (tablekey,))
            print('   * (ensured) config_ = %r' % (config_,))
            print('   * config_rowid = %r' % (table.get_config_rowid(config_),))
            print('   * parent_rowids = %s' % (ut.trunc_repr(parent_rowids),))
        _recompute = recompute_all or (tablekey == tablename and recompute)
        level_rowids = table.get_rowid(
            parent_rowids, config=config_, eager=eager, nInput=nInput,
            ensure=ensure, recompute=_recompute)
        if _debug:
            print('   * level_rowids = %s' % (ut.trunc_repr(level_rowids),))
        return level_rowids

    def _get_parent_input(depc, tablename, root_rowids, config, ensure=True,
                          _debug=None, recompute=False, recompute_all=False,
                          eager=True, nInput=None):
        # Get ancestor rowids that are descendants of root
        table = depc[tablename]
        rowid_dict = depc.get_all_descendant_rowids(
            tablename, root_rowids, config=config, ensure=ensure,
            eager=eager, nInput=nInput, recompute=recompute,
            recompute_all=recompute_all, _debug=ut.countdown_flag(_debug),
            levels_up=1)
        parent_rowids = depc._get_parent_rowids(table, rowid_dict)
        return parent_rowids

    # -----------------------------
    # STATE GETTERS

    def get_rowids(depc, tablename, input_tuple, **kwargs):
        """
        CommandLine:
            python -m dtool.depcache_control get_rowids --show

        Example:
            >>> # ENABLE_DOCTEST
            >>> from dtool.depcache_control import *  # NOQA
            >>> from dtool.example_depcache2 import *  # NOQA
            >>> depc = testdata_depc3(True)
            >>> exec(ut.execstr_funckw(depc.get), globals())
            >>> kwargs = {}
            >>> root_rowids = [1, 2, 3]
            >>> root_rowids2 = [4, 5, 6, 7, 8]
            >>> root_rowids3 = root_rowids2
            >>> _debug = True
            >>> tablename = 'vocab'
            >>> tablename = 'vocab'
            >>> tablename = 'labeler'
            >>> tablename = 'smk_match'
            >>> input_tuple = (root_rowids, root_rowids2, root_rowids3)
            >>> #tablename = 'vsone'
            >>> #input_tuple = (root_rowids, root_rowids)
            >>> target_table = depc[tablename]
            >>> inputs = target_table.rootmost_inputs.total_expand()
            >>> depc.get_rowids(tablename, input_tuple, _debug=True)
            >>> depc.print_all_tables()
        """
        _debug = kwargs.get('_debug', False)
        _debug = depc._debug if _debug is None else _debug
        kwargs_ = kwargs.copy()
        config = kwargs_.pop('config', {})
        _recompute = kwargs_.pop('recompute', False)
        _recompute_all = kwargs_.pop('recompute_all', False)

        with ut.Indenter('[GetRowID-%s]' % (tablename,),
                         enabled=_debug):
            if _debug:
                print(' * tablename = %r' % (tablename,))
                print(' * input_tuple=%s' % (ut.trunc_repr(input_tuple),))
                print(' * config = %r' % (config,))
            target_table = depc[tablename]
            exi_inputs = target_table.rootmost_inputs.total_expand()
            if _debug:
                print(' * exi_inputs=%s' % (exi_inputs,))
            if isinstance(input_tuple, list):
                input_tuple = (input_tuple,)
            assert len(exi_inputs) == len(input_tuple), '%d, %d' % (len(exi_inputs), len(input_tuple))

            # rectify input depth
            rectified_input = []
            for x, d in zip(input_tuple, exi_inputs.expected_input_depth()):
                if d == 0:
                    if not ut.isiterable(x):
                        rectified_input.append([x])
                    else:
                        rectified_input.append(x)
                else:
                    #if ut.list_depth(x) > 1:
                    #    assert len(x) == 1
                    #    rectified_input.append(x[0])
                    if ut.list_depth(x) == 0:
                        rectified_input.append([x])
                    else:
                        rectified_input.append(x)
                #assert ut.list_depth(rectified_input[-1]) == 0, 'bad input depth'

<<<<<<< HEAD
            rowid_dict = {}
            for node, rowids in zip(exi_inputs.rmi_list, rectified_input):
                rowid_dict[node] = rowids

            compute_edges = exi_inputs.flat_compute_rmi_edges()
            # TODO: split into get parents and then get nodes
            #input_nodes, output_edge = compute_edges[4]
            for input_nodes, output_edge in compute_edges:
                ut.colorprint('output_edge = %r' % (output_edge,), 'yellow')
                #_expand_level_rowids2
                tablekey = output_edge.tablename
                table = depc[tablekey]
                # Get table configuration
                config_ = depc._ensure_config(tablekey, config)
                # ensure correct ordering to the table
                input_tablekeys = [n.tablename for n in input_nodes]
                sortx = ut.list_alignment(table.parent_id_tablenames, input_tablekeys)
                input_nodes_ = ut.take(input_nodes, sortx)
                input_multi_flags = [node.ismulti and node in exi_inputs.rmi_list
                                     for node in input_nodes_]

                # Args currently go in like this:
                # args  = [..., (pid_{i,1}, pid_{i,2}, ..., pid_{i,M}), ...]
                # They get converted into
                # argsT = [... (pid_{1,j}, ... pid_{N,j}) ...]
                # i = row, j = col
                sig_multi_flags = table.get_parent_col_attr('ismulti')
                parent_rowidsT = ut.take(rowid_dict, input_nodes_)
                #[[rowidsT] if flag else rowidsT for flag, rowidsT in zip(sig_multi_flags, parent_rowidsT)]
                parent_rowids_  = []
                # TODO: will need to figure out which columns to zip and which columns to product
                # (ie take product over ones that have 1 item, and zip ones that have equal amount of items)
                for flag1, flag2, rowidsT in zip(sig_multi_flags, input_multi_flags, parent_rowidsT):
                    if flag1 and flag2:
                        parent_rowids_.append(rowidsT)
                    elif flag1 and not flag2:
                        parent_rowids_.append([rowidsT])
                    elif not flag1 and flag2:
                        assert len(rowidsT) == 1
                        parent_rowids_.append(rowidsT[0])
                    else:
                        parent_rowids_.append(rowidsT)
                # Assume that we are either given corresponding lists or single values
                # that must be broadcast.
                rowlens = list(map(len, parent_rowids_))
                maxlen = max(rowlens)
                parent_rowids2_ = [r * maxlen if len(r) == 1 else r for r in parent_rowids_]
                parent_rowids = list(zip(*parent_rowids2_))
                #parent_rowids = list(ut.product(*parent_rowids_))

                recompute = _recompute_all
                if _recompute and output_edge.tablename == tablename:
                    recompute = True

                num_tries = 2
                for try_num in range(num_tries):
                    try:
                        output_rowids = table.get_rowid(parent_rowids, config=config_,
                                                        recompute=recompute,  **kwargs_)
                    except depcache_table.ExternalStorageException:
                        if try_num == num_tries - 1:
                            raise
                rowid_dict[output_edge] = output_rowids
                #table.get_model_inputs(table.get_model_uuid(output_rowids)[0])
            rowids = rowid_dict[output_edge]
        return rowids
=======
    def get_rowids_exi(depc, tablename, input_tuple, **kwargs):
        """
        CommandLine:
            python -m dtool.depcache_control get_rowids_exi --show

        Example:
            >>> # DISABLE_DOCTEST
            >>> from dtool.depcache_control import *  # NOQA
            >>> from dtool.example_depcache2 import *  # NOQA
            >>> depc = testdata_depc3(True)
            >>> exec(ut.execstr_funckw(depc.get), globals())
            >>> kwargs = {}
            >>> root_rowids = [1, 2, 3]
            >>> root_rowids2 = [4, 5, 6, 7, 8]
            >>> root_rowids3 = root_rowids2
            >>> _debug = True
            >>> tablename = 'vocab'
            >>> tablename = 'vocab'
            >>> tablename = 'labeler'
            >>> tablename = 'smk_match'
            >>> input_tuple = (root_rowids, root_rowids2, root_rowids3)
            >>> #tablename = 'vsone'
            >>> #input_tuple = (root_rowids, root_rowids)
            >>> target_table = depc[tablename]
            >>> inputs = target_table.rootmost_inputs.total_expand()
            >>> depc.get_rowids_exi(tablename, input_tuple)
            >>> depc.print_all_tables()
        """
        target_table = depc[tablename]
        inputs = target_table.rootmost_inputs.total_expand()
        if isinstance(input_tuple, list):
            input_tuple = (input_tuple,)
        assert len(inputs) == len(input_tuple)
        kwargs_ = kwargs.copy()
        config = kwargs_.pop('config', {})
        # rectify input depth
        rectified_input = []
        for x, d in zip(input_tuple, inputs.expected_input_depth()):
            if d == 0:
                if not ut.isiterable(x):
                    rectified_input.append([x])
                else:
                    rectified_input.append(x)
            else:
                #if ut.list_depth(x) > 1:
                #    assert len(x) == 1
                #    rectified_input.append(x[0])
                if ut.list_depth(x) == 0:
                    rectified_input.append([x])
                else:
                    rectified_input.append(x)
            #assert ut.list_depth(rectified_input[-1]) == 0, 'bad input depth'

        rowid_dict = {}
        for node, rowids in zip(inputs.rmi_list, rectified_input):
            rowid_dict[node] = rowids

        compute_edges = inputs.flat_compute_rmi_edges()
        # TODO: split into get parents and then get nodes
        #input_nodes, output_edge = compute_edges[4]
        for input_nodes, output_edge in compute_edges:
            ut.colorprint('output_edge = %r' % (output_edge,), 'yellow')
            #_expand_level_rowids2
            tablekey = output_edge.tablename
            table = depc[tablekey]
            # Get table configuration
            config_ = depc._ensure_config(tablekey, config)
            # ensure correct ordering to the table
            input_tablekeys = [n.tablename for n in input_nodes]
            sortx = ut.list_alignment(table.parent_id_tablenames, input_tablekeys)
            input_nodes_ = ut.take(input_nodes, sortx)
            input_multi_flags = [node.ismulti and node in inputs.rmi_list for node in input_nodes_]

            # Args currently go in like this:
            # args  = [..., (pid_{i,1}, pid_{i,2}, ..., pid_{i,M}), ...]
            # They get converted into
            # argsT = [... (pid_{1,j}, ... pid_{N,j}) ...]
            # i = row, j = col
            sig_multi_flags = table.get_parent_col_attr('ismulti')
            parent_rowidsT = ut.take(rowid_dict, input_nodes_)
            #[[rowidsT] if flag else rowidsT for flag, rowidsT in zip(sig_multi_flags, parent_rowidsT)]
            parent_rowids_  = []
            # TODO: will need to figure out which columns to zip and which columns to product
            # (ie take product over ones that have 1 item, and zip ones that have equal amount of items)
            for flag1, flag2, rowidsT in zip(sig_multi_flags, input_multi_flags, parent_rowidsT):
                if flag1 and flag2:
                    parent_rowids_.append(rowidsT)
                elif flag1 and not flag2:
                    parent_rowids_.append([rowidsT])
                elif not flag1 and flag2:
                    assert len(rowidsT) == 1
                    parent_rowids_.append(rowidsT[0])
                else:
                    parent_rowids_.append(rowidsT)
            # Assume that we are either given corresponding lists or single values
            # that must be broadcast.
            rowlens = list(map(len, parent_rowids_))
            maxlen = max(rowlens)
            parent_rowids2_ = [r * maxlen if len(r) == 1 else r for r in parent_rowids_]
            parent_rowids = list(zip(*parent_rowids2_))
            #parent_rowids = list(ut.product(*parent_rowids_))

            _recompute = kwargs_.get('recompute', False)
            output_rowids = table.get_rowid(parent_rowids, config=config_,
                                            recompute=_recompute,  **kwargs_)
            rowid_dict[output_edge] = output_rowids
            #table.get_model_inputs(table.get_model_uuid(output_rowids)[0])
        rowids = rowid_dict[output_edge]
>>>>>>> 9c6becce

    @ut.accepts_scalar_input2(argx_list=[1])
    def get(depc, tablename, root_rowids, colnames=None, config=None,
            ensure=True, _debug=None, recompute=False, recompute_all=False,
            eager=True, nInput=None, read_extern=True, onthefly=False,
            num_retries=1, hack_paths=False):
        """
        Access dependant properties the primary objects using primary ids.

        Gets the data in `colnames` of `tablename` that correspond to
        `root_rowids` using `config`.  if colnames is None, all columns are
        returned.

        Args:
            tablename (str): table name containing desired property
            root_rowids (List[int]): ids of the root object
            colnames (None): desired property (default = None)
            config (None): (default = None)
            read_extern: if False then only returns extern URI
            hack_paths: if False then does not compute extern info just returns
                path that it will be located at

        Returns:
            list: prop_list

        CommandLine:
            python -m dtool.depcache_control --exec-get

        Setup:
            >>> # DISABLE_DOCTEST
            >>> from dtool.depcache_control import *  # NOQA
            >>> from dtool.example_depcache2 import *  # NOQA
<<<<<<< HEAD
            >>> from dtool.example_depcache import *  # NOQA
            >>> depc = testdata_depc3(True)
            >>> exec(ut.execstr_funckw(depc.get), globals())
            >>> aids = [1, 2, 3]
=======
            >>> depc = testdata_depc3(True)
            >>> exec(ut.execstr_funckw(depc.get), globals())
            >>> root_rowids = [1, 2, 3]
>>>>>>> 9c6becce
            >>> _debug = True

        Example:
            >>> # ENABLE_DOCTEST
            >>> tablename = 'labeler'
<<<<<<< HEAD
            >>> root_rowids = aids
            >>> prop_list = depc.get(
            >>>     tablename, root_rowids, colnames)
=======
            >>> prop_list = depc.get(
            >>>     tablename, root_rowids, colnames, config, ensure, _debug,
            >>>     recompute, recompute_all, read_extern, eager, nInput)
            >>> result = ('prop_list = %s' % (ut.repr2(prop_list),))
            >>> print(result)

        Example:
            >>> # ENABLE_DOCTEST
            >>> tablename = 'vocab'
            >>> tablename = 'smk_match'
            >>> table = depc[tablename]
            >>> prop_list = depc.get(
            >>>     tablename, root_rowids, colnames, config, ensure, _debug,
            >>>     recompute, recompute_all, read_extern, eager, nInput)
>>>>>>> 9c6becce
            >>> result = ('prop_list = %s' % (ut.repr2(prop_list),))
            >>> print(result)
            prop_list = [('labeler([root(1)]:42)',), ('labeler([root(2)]:42)',), ('labeler([root(3)]:42)',)]

        Example:
            >>> # ENABLE_DOCTEST
            >>> tablename = 'smk_match'
            >>> tablename = 'vocab'
            >>> table = depc[tablename]
            >>> root_rowids = [aids]
            >>> prop_list = depc.get(
            >>>     tablename, root_rowids, colnames, config)
            >>> result = ('prop_list = %s' % (ut.repr2(prop_list),))
            >>> print(result)
            prop_list = [('vocab([root(1;2;3)]:42)',)]

        Example:
            >>> # ENABLE_DOCTEST
            >>> depc = testdata_depc()
            >>> tablename = 'chip'
            >>> table = depc[tablename]
            >>> root_rowids = aids
            >>> # Ensure chips are computed
            >>> prop_list1 = depc.get(tablename, root_rowids)
            >>> # Get file paths and delete them
            >>> prop_list2 = depc.get(tablename, root_rowids, read_extern=False)
            >>> n = ut.remove_file_list(ut.take_column(prop_list2, 1))
            >>> assert n == len(prop_list2), 'files were not computed'
            >>> prop_list3 = depc.get(tablename, root_rowids)
            >>> assert np.all(prop_list1[0][1] == prop_list3[0][1]), 'computed same info'
        """
        if tablename == depc.root_tablename:
            return depc.root_getters[colnames](root_rowids)
            #pass
        _debug = depc._debug if _debug is None else _debug
        with ut.Indenter('[GetProp-%s]' % (tablename,), enabled=_debug):
            if _debug:
                print(' * tablename=%s' % (tablename))
                print(' * root_rowids=%s' % (ut.trunc_repr(root_rowids)))
                print(' * colnames = %r' % (colnames,))
                print(' * config = %r' % (config,))

            if hack_paths and not ensure and not read_extern:
                # HACK: should be able to not compute rows to get certain properties
                from os.path import join
                #recompute_ = recompute or recompute_all
                parent_rowids = depc._get_parent_input(
                    tablename, root_rowids, config, ensure=True, _debug=None,
                    recompute=False, recompute_all=False, eager=True,
                    nInput=None)
                config_ = depc._ensure_config(tablename, config)
                if _debug:
                    print(' * (ensured) config_ = %r' % (config_,))
                table = depc[tablename]
                extern_dpath = table.extern_dpath
                ut.ensuredir(extern_dpath, verbose=False or table.depc._debug)
                fname_list = table.get_extern_fnames(parent_rowids,
                                                     config=config_,
                                                     extern_col_index=0)
                fpath_list = [join(extern_dpath, fname) for fname in fname_list]
                return fpath_list

            for trynum in range(num_retries + 1):
                try:
                    # Vectorized get of properties
                    tbl_rowids = depc.get_rowids(tablename, root_rowids,
                                                 config=config, ensure=ensure,
                                                 _debug=_debug, eager=eager,
                                                 recompute=recompute,
                                                 recompute_all=recompute_all,
                                                 nInput=nInput)
                    if _debug:
                        print('[depc.get] tbl_rowids = %s' % (ut.trunc_repr(tbl_rowids),))
                    table = depc[tablename]
                    prop_list = table.get_row_data(tbl_rowids, colnames,
                                                   read_extern=read_extern,
                                                   _debug=_debug, eager=eager,
                                                   ensure=ensure, nInput=nInput)
                except depcache_table.ExternalStorageException:
                    print('!!* Hit ExternalStorageException')
                    if trynum == num_retries:
                        raise
                else:
                    break
            if _debug:
                print('* return prop_list=%s' % (ut.trunc_repr(prop_list),))
        return prop_list

    def get_native(depc, tablename, tbl_rowids, colnames=None, _debug=None,
                   read_extern=True):
        """
<<<<<<< HEAD
        Gets data using internal ids, which is faster if you have them.
=======
        Uses internal table rowids to get data. This is faster if you have them
>>>>>>> 9c6becce
        """
        _debug = depc._debug if _debug is None else _debug
        with ut.Indenter('[GetNative %s]' % (tablename,), enabled=_debug):
            if _debug:
                print(' * tablename = %r' % (tablename,))
                print(' * colnames = %r' % (colnames,))
                print(' * tbl_rowids=%s' % (ut.trunc_repr(tbl_rowids)))
            table = depc[tablename]
            prop_list = table.get_row_data(tbl_rowids, colnames, _debug=_debug,
                                           read_extern=read_extern)
        return prop_list

    def get_config_history(depc, tablename, root_rowids, config=None):
        # Vectorized get of properties
        tbl_rowids = depc.get_rowids(tablename, root_rowids, config=config)
        return depc[tablename].get_config_history(tbl_rowids)

    def new_request(depc, tablename, qaids, daids, cfgdict=None):
        """ creates a request for data that can be executed later """
        print('[depc] NEW %s request' % (tablename,))
        requestclass = depc.requestclass_dict[tablename]
        request = requestclass.new(depc, qaids, daids, cfgdict,
                                   tablename=tablename)
        return request

    def get_root_rowids(depc, tablename, native_rowids):
        return depc.get_ancestor_rowids(tablename, native_rowids, depc.root)

    def get_ancestor_rowids(depc, tablename, native_rowids, ancestor_tablename=None):
        """
<<<<<<< HEAD
        ancestor_tablename = depc.root; native_rowids = cid_list;
        tablename = const.CHIP_TABLE
=======
        ancestor_tablename = depc.root; native_rowids = cid_list; tablename = const.CHIP_TABLE
>>>>>>> 9c6becce
        """
        if ancestor_tablename is None:
            ancestor_tablename = depc.root
        table = depc[tablename]
        ancestor_rowids = table.get_ancestor_rowids(native_rowids, ancestor_tablename)
        return ancestor_rowids

    get_native_property = get_native
    get_property = get

    # -----------------------------
    # STATE MODIFIERS

    def delete_property(depc, tablename, root_rowids, config=None, _debug=False):
        """
        Deletes the rowids of `tablename` that correspond to `root_rowids`
        using `config`.

        FIXME: make this work for all configs
        """
        rowid_list = depc.get_rowids(tablename, root_rowids, config=config,
                                     ensure=False, _debug=_debug)
        table = depc[tablename]
        num_deleted = table.delete_rows(rowid_list)
        return num_deleted

    def delete_root(depc, root_rowids, _debug=False):
        r"""
        Deletes all properties of a root object.
        (with a default config)

        FIXME: make this work for all configs

        Args:
            root_rowids (list):

        CommandLine:
            python -m dtool.depcache_control delete_root --show

        Example:
            >>> # ENABLE_DOCTEST
            >>> from dtool.depcache_control import *  # NOQA
            >>> from dtool.example_depcache import testdata_depc
            >>> depc = testdata_depc()
            >>> exec(ut.execstr_funckw(depc.delete_root), globals())
            >>> root_rowids = [1]
            >>> depc.delete_root(root_rowids, _debug=0)
            >>> depc.get('fgweight', [1])
            >>> depc.delete_root(root_rowids, _debug=0)
        """
        graph = depc.make_graph(implicit=False)
        # hack
        # check to make sure child does not have another parent
        children = [child for child in graph.succ[depc.root_tablename]
                    if sum([len(e) for e in graph.pred[child].values()]) == 1]
        for tablename in children:
            depc.delete_property(tablename, root_rowids, _debug=_debug)

    def notify_root_changed(depc, root_rowids, prop):
        """
        this is where we are notified that a "registered" root property has
        changed.
        """
        print('[depc] notified that columns (%s) for (%d) row(s) were modified' %
              (prop, len(root_rowids),))
        # for key in tables_depending_on(prop)
        #depc.delete_property(key, root_rowids)
        # TODO: check which properties were invalidated by this prop
        # TODO; remove invalidated properties
        #depc.delete_root(root_rowids)
        pass

    def clear_all(depc):
        print('Clearning all cached data in %r' % (depc,))
        for table in depc.cachetable_dict.values():
            table.clear_table()

    def make_root_info_uuid(depc, root_rowids, info_props):
        """
        Creates a uuid that depends on certain properties of the root object.
        This is used for implicit cache invalidation because, if those
        properties change then this uuid also changes.

        The depcache needs to know about stateful properties of dynamic root
        objects in order to correctly compute their hashes.

        >>> import ibeis
        >>> ibs = ibeis.opendb(defaultdb='testdb1')
        >>> root_rowids = ibs._get_all_aids()
        >>> depc = ibs.depc_annot
        >>> info_props = ['image_uuid', 'verts', 'theta']
        >>> info_props = ['image_uuid', 'verts', 'theta', 'name', 'species', 'yaw']
        """
        getters = ut.dict_take(depc.root_getters, info_props)
        infotup_list = zip(*[getter(root_rowids) for getter in getters])
        info_uuid_list = [ut.augment_uuid(*tup) for tup in infotup_list]
        return info_uuid_list

    def get_uuids(depc, tablename, root_rowids, config=None):
        """
        # TODO: Make uuids for dependant object based on root uuid and path of
        # construction.
        """
        if tablename == depc.root:
            uuid_list = depc.get_root_uuid(root_rowids)
        return uuid_list


@six.add_metaclass(ut.ReloadingMetaclass)
class DependencyCache(_CoreDependencyCache, ut.NiceRepr):
    """
    Currently, to use this class a user must:
        * on root modification, call depc.on_root_modified
        * use decorators to register relevant functions
    """
    def __init__(depc, root_tablename=None, cache_dpath='./DEPCACHE',
                 controller=None, default_fname=None,
                 #root_asobject=None,
                 get_root_uuid=None,
                 root_getters=None,
                 use_globals=True):
        if default_fname is None:
            default_fname = root_tablename + '_primary_cache'
            #default_fname = ':memory:'
        depc.root_getters = root_getters
        # Root of all dependencies
        depc.root_tablename = root_tablename
        # Directory all cachefiles are stored in
        depc.cache_dpath = ut.truepath(cache_dpath)
        # Parent (ibs) controller
        depc.controller = controller
        # Internal dictionary of dependant tables
        depc.cachetable_dict = {}
        depc.configclass_dict = {}
        depc.requestclass_dict = {}
        depc.resultclass_dict = {}
        # Mapping of different files properties are stored in
        depc.fname_to_db = {}
        # Function to map a root rowid to an object
        #depc._root_asobject = root_asobject
        depc._use_globals = use_globals
        depc.default_fname = default_fname
        if get_root_uuid is None:
            print('WARNING NEED UUID FUNCTION')
            # HACK
            get_root_uuid = ut.identity
        depc.get_root_uuid = get_root_uuid
        depc._debug = ut.get_argflag(('--debug-depcache', '--debug-depc'))

    def get_tablenames(depc):
        return list(depc.cachetable_dict.keys())

    @property
    def tables(depc):
        return list(depc.cachetable_dict.values())

    @property
    def tablenames(depc):
        return depc.get_tablenames()

    def print_schemas(depc):
        for fname, db in depc.fname_to_db.items():
            print('fname = %r' % (fname,))
            db.print_schema()

    #def print_table_csv(depc, tablename):
    #    depc[tablename]

    def print_table(depc, tablename):
        depc[tablename].print_table()

    def print_all_tables(depc):
        for tablename, table in depc.cachetable_dict.items():
            table.print_table()
            #db = table.db
            #db.print_table_csv(tablename)

    def print_config_tables(depc):
        for fname in depc.fname_to_db:
            print('---')
            print('db_fname = %r' % (fname,))
            depc.fname_to_db[fname].print_table_csv('config')

    def get_edges(depc, data=False):
        """
        edges for networkx structure
        """
        if data:
            def get_edgedata(tablekey, parentkey, parent_data):
                if parent_data['ismulti'] or parent_data['isnwise']:
                    edge_type_parts = []
                    local_input_id = ''
                    if parent_data['ismulti']:
                        # TODO: give different ids to multi edges
                        # edge_type_parts.append('multi_%s_%s' % (parentkey, tablekey))
                        edge_type_parts.append('multi')
                        local_input_id += '*'
                    if parent_data['isnwise']:
                        edge_type_parts.append('nwise_%s' % (
                             parent_data['nwise_idx'],))
                        local_input_id += six.text_type(parent_data['nwise_idx'])
                        # edge_type_parts.append('nwise_%s_%s_%s' % (
                        #     parentkey, tablekey, parent_data['nwise_idx'],))
                    edge_type_id = '_'.join(edge_type_parts)
                else:
                    edge_type_id = 'normal'
                    local_input_id = '1'
                edge_data = {
                    'ismulti': parent_data['ismulti'],
                    'isnwise': parent_data.get('isnwise'),
                    'nwise_idx': parent_data.get('nwise_idx'),
                    'parent_colx': parent_data.get('parent_colx'),
                    'edge_type': edge_type_id,
                    'local_input_id': local_input_id,
                    'taillabel': local_input_id,  # proper graphviz attribute
                }
                return edge_data
            edges = [
                (parentkey, tablekey,
                 get_edgedata(tablekey, parentkey, parent_data))
                for tablekey, table in depc.cachetable_dict.items()
                for parentkey, parent_data in table.parents(data=True)
            ]
        else:
            edges = [
                (parentkey, tablekey)
                for tablekey, table in depc.cachetable_dict.items()
                for parentkey in table.parents(data=False)
            ]
        return edges

    def get_implicit_edges(depc, data=False):
        """
        Edges defined by subconfigurations
        """
        # add implicit edges
        implicit_edges = []
        # Map config classes to tablenames
        _inverted_ccdict = ut.invert_dict(depc.configclass_dict)
        for tablename2, configclass in depc.configclass_dict.items():
            cfg = configclass()
            subconfigs = cfg.get_sub_config_list()
            if subconfigs is not None and len(subconfigs) > 0:
                tablename1_list = ut.dict_take(_inverted_ccdict, subconfigs, None)
                for tablename1 in ut.filter_Nones(tablename1_list):
                    implicit_edges.append((tablename1, tablename2))
        if data:
            implicit_edges = [(e1, e2, {'implicit': True})
                              for e1, e2 in implicit_edges]
        return implicit_edges

    @ut.memoize
    def make_graph(depc, **kwargs):
        """
        Constructs a networkx representation of the dependency graph

        CommandLine:
            python -m dtool --tf DependencyCache.make_graph --show --reduced

            python -m ibeis.control.IBEISControl show_depc_annot_graph --show --reduced

            python -m ibeis.control.IBEISControl show_depc_annot_graph --show --reduced --testmode
            python -m ibeis.control.IBEISControl show_depc_annot_graph --show --testmode

            python -m ibeis.control.IBEISControl --test-show_depc_image_graph --show --reduced
            python -m ibeis.control.IBEISControl --test-show_depc_image_graph --show

            python -m ibeis.scripts.specialdraw double_depcache_graph --show --testmode

        Example:
            >>> # ENABLE_DOCTEST
            >>> from dtool.depcache_control import *  # NOQA
            >>> from dtool.example_depcache import testdata_depc
            >>> import utool as ut
            >>> depc = testdata_depc()
            >>> graph = depc.make_graph(reduced=ut.get_argflag('--reduced'))
            >>> ut.quit_if_noshow()
            >>> import plottool as pt
            >>> pt.ensure_pylab_qt4()
            >>> import networkx as nx
            >>> #pt.show_nx(nx.dag.transitive_closure(graph))
            >>> #pt.show_nx(ut.nx_transitive_reduction(graph))
            >>> pt.show_nx(graph)
            >>> pt.show_nx(graph, layout='agraph')
            >>> ut.show_if_requested()
        """
        import networkx as nx
        # graph = nx.DiGraph()
        graph = nx.MultiDiGraph()
        nodes = list(depc.cachetable_dict.keys())
        edges = depc.get_edges(data=True)
        graph.add_nodes_from(nodes)
        graph.add_edges_from(edges)

        if kwargs.get('implicit', True):
            implicit_edges = depc.get_implicit_edges(data=True)
            graph.add_edges_from(implicit_edges)

        shape_dict = {
            'node': 'circle',
            #'node': 'rect',
            'node': 'ellipse',
            #'root': 'rhombus',
            #'root': 'circle',
            #'root': 'circle',
            'root': 'ellipse',
            #'root': 'rect',
        }
        import plottool as pt
        color_dict = {
            #'algo': pt.DARK_GREEN,  # 'g',
            'node': pt.NEUTRAL_BLUE,
            'root': pt.RED,  # 'r',
        }
        def _node_attrs(dict_):
            props = {k: dict_['node'] for k, v in
                     depc.cachetable_dict.items()}
            props[depc.root] = dict_['root']
            return props
        nx.set_node_attributes(graph, 'color', _node_attrs(color_dict))
        nx.set_node_attributes(graph, 'shape', _node_attrs(shape_dict))
        if kwargs.get('reduced', False):
            # FIXME; There is a bug in the reduction of the image depc graph
            # Reduce only the non-multi part of the graph
            nonmulti_graph = graph.copy()
            multi_data_edges = [(u, v, d) for u, v, d in graph.edges(data=True)
                                if d.get('ismulti')]
            multi_edges = [(u, v) for u, v, d in multi_data_edges]
            nonmulti_graph.remove_edges_from(multi_edges)

            # Hack to recognize that implicit edges on multi-input edges
            # PROBABLY means that the implicit edge is also a multi edge This
            # needs to be fixed by indicating which parent edge the implicit
            # edge actually corresponds to.
            multi_data_edges_ = []
            for edge in multi_data_edges:
                node = edge[1]
                in_edges = list(nonmulti_graph.in_edges(node, data=True))
                if len(in_edges) == 1:
                    u, v, d = in_edges[0]
                    # If there is only one implicit edge on a multi-edge, it very
                    # likely means that the implicit edge should have the same
                    # input-id as the multi-edge
                    if d.get('implicit'):
                        nonmulti_graph.remove_edge(u, v)
                    # hack the multi-edge to reduce to the implicit version
                    new_edge = (u, edge[1], edge[2])
                    multi_data_edges_.append(new_edge)
                else:
                    multi_data_edges_.append(edge)
            multi_data_edges = multi_data_edges_

            # <ATTEMPT>
            # The transitive reduction should respect impolicit edges,
            # but the end result should not contain any implicit edges

            # Transitive reduction wrt implicit edges
            # For every node...
            implicit_aware = 1

            if implicit_aware:
                removed_in_edges = {}
                for node in graph.nodes():
                    in_edges = list(graph.in_edges(node, data=True))
                    # if there is an implicit incoming edge
                    implicit_flags = [edge[2].get('implicit') for edge in in_edges]
                    explicit_flags = ut.not_list(implicit_flags)
                    implicit_edges = ut.compress(in_edges, implicit_flags)
                    flag = True
                    for edge in implicit_edges:
                        # Ignore this edge if there is a common descendant
                        if ut.nx_common_descendants(graph, node, edge[0]):
                            pass
                            #removed_in_edges[node] = implicit_edges
                            #flag = False

                    if flag and any(implicit_edges):
                        # then remove all non-implicit incoming edges
                        remove_non_implicit = ut.compress(in_edges, explicit_flags)
                        # remember this nodes removed in edges
                        removed_in_edges[node] = remove_non_implicit
                to_remove2 = ut.take_column(ut.flatten(removed_in_edges.values()), [0, 1])
                nonmulti_graph.remove_edges_from(to_remove2)

            graph_tr = ut.nx_transitive_reduction(nonmulti_graph)

            if implicit_aware:
                # Place old non-implicit structure on top of reduced implicit edges
                for node in removed_in_edges.keys():
                    old_edges = removed_in_edges[node]
                    for edge in graph_tr.in_edges(node, data=True):
                        data = edge[2]
                        for old_edge in old_edges:
                            # TODO: handle multiple old edges
                            data.update(old_edge[2])
                            data['implicit'] = False

            # HACK IN STRUCTURE
            # Multi Edges
            # (doesn't quite work)
            if False:
                for u, v, data in graph.edges(data=True):
                    if data.get('ismulti'):
                        new_parent = nx.shortest_path(graph_tr, u, v)[-2]
                        #graph_tr[new_parent][v][0]['is_multi'] = True
                        print("NEW MULTI")
                        print((new_parent, v))
                        nx.set_edge_attributes(graph_tr, 'ismulti',
                                               {(new_parent, v, 0): True})
                        #print(v)
            else:
                pass
                graph_tr.add_edges_from(multi_data_edges)

            parents = ut.ddict(list)
            for u, v, data in graph.edges(data=True):
                parents[v].append(u)

            for node, ps in parents.items():
                num_connect = ut.dict_hist(ps)
                nwise_parents = [(k, v) for k, v in num_connect.items() if v > 1]

                for p, n in nwise_parents:
                    new_parent = nx.shortest_path(graph_tr, p, node)[-2]
                    for x in range(n - 1):
                        #import utool
                        #utool.embed()
                        graph_tr.add_edge(new_parent, node)
                    #G_tr[new_parent][v][0]['is_multi'] = True
            nx.set_node_attributes(graph_tr, 'color', _node_attrs(color_dict))
            nx.set_node_attributes(graph_tr, 'shape', _node_attrs(shape_dict))
            graph = graph_tr

        if kwargs.get('remove_local_input_id', False):
            ut.nx_delete_edge_attr(graph, 'local_input_id')

        return graph

    @property
    def graph(depc):
        return depc.make_graph()

    @property
    def explicit_graph(depc):
        return depc.make_graph(implicit=False)

    @property
    def reduced_graph(depc):
        return depc.make_graph(reduced=True)

    def show_graph(depc, reduced=False, **kwargs):
        """ Helper "fluff" function """
        import plottool as pt
        graph = depc.make_graph(reduced=reduced)
        if ut.is_developer():
            ut.ensure_pylab_qt4()
        kwargs['layout'] = 'agraph'
        pt.show_nx(graph, **kwargs)

    def __nice__(depc):
        infostr_ = 'nTables=%d' % len(depc.cachetable_dict)
        return '(%s) %s' % (depc.root_tablename, infostr_)

    def __getitem__(depc, tablekey):
        return depc.cachetable_dict[tablekey]

    @property
    def root(depc):
        return depc.root_tablename


if __name__ == '__main__':
    r"""
    CommandLine:
        python -m dtool.depcache_control
        python -m dtool.depcache_control --allexamples
    """
    import multiprocessing
    multiprocessing.freeze_support()  # for win32
    import utool as ut  # NOQA
    ut.doctest_funcs()<|MERGE_RESOLUTION|>--- conflicted
+++ resolved
@@ -293,198 +293,6 @@
 
         return dependency_levels
 
-<<<<<<< HEAD
-=======
-    def get_all_descendant_rowids(depc, tablename, root_rowids, config=None,
-                                  ensure=True, eager=True, nInput=None,
-                                  recompute=False, recompute_all=False,
-                                  levels_up=None, _debug=False):
-        r"""
-        Connects `root_rowids` to rowids in `tablename`, and computes all
-        values needed along the way. This is the main workhorse function for
-        dependency computations.
-
-        Args:
-            tablename (str): table to compute dependencies to
-            root_rowids (list): rowids for ``tablename``
-            config (dict): config applicable for all tables (default = None)
-            ensure (bool): eager evaluation if True(default = True)
-            eager (bool): (default = True)
-            nInput (None): (default = None)
-            recompute (bool): (default = False)
-            recompute_all (bool): (default = False)
-            levels_up (int): only partially compute dependencies (default = 0)
-            _debug (bool): (default = False)
-
-        CommandLine:
-            python -m dtool.depcache_control --exec-get_all_descendant_rowids:0
-            python -m dtool.depcache_control --exec-get_all_descendant_rowids:1
-
-        Example:
-            >>> # ENABLE_DOCTEST
-            >>> from dtool.depcache_control import *  # NOQA
-            >>> from dtool.example_depcache import testdata_depc
-            >>> depc = testdata_depc()
-            >>> tablename = 'spam'
-            >>> root_rowids = [1, 2]
-            >>> config1 = {'dim_size': 500}
-            >>> config2 = {'dim_size': 100}
-            >>> config3 = {'dim_size': 500, 'adapt_shape': False}
-            >>> ensure, eager, nInput = True, True, None
-            >>> _debug = True
-            >>> rowid_dict1 = depc.get_all_descendant_rowids(
-            >>>     tablename, root_rowids, config1, ensure, eager, nInput, _debug=_debug)
-            >>> rowid_dict2 = depc.get_all_descendant_rowids(
-            >>>     tablename, root_rowids, config2, ensure, eager, nInput, _debug=_debug)
-            >>> rowid_dict3 = depc.get_all_descendant_rowids(
-            >>>     tablename, root_rowids, config3, ensure, eager, nInput, _debug=_debug)
-            >>> result1 = 'rowid_dict1 = ' + ut.repr3(rowid_dict1, nl=1)
-            >>> result2 = 'rowid_dict2 = ' + ut.repr3(rowid_dict2, nl=1)
-            >>> result3 = 'rowid_dict3 = ' + ut.repr3(rowid_dict3, nl=1)
-            >>> result = '\n'.join([result1, result2, result3])
-            >>> print(result)
-            rowid_dict1 = {
-                'chip': [1, 2],
-                'dummy_annot': [1, 2],
-                'fgweight': [1, 2],
-                'keypoint': [1, 2],
-                'probchip': [1, 2],
-                'spam': [1, 2],
-            }
-            rowid_dict2 = {
-                'chip': [3, 4],
-                'dummy_annot': [1, 2],
-                'fgweight': [3, 4],
-                'keypoint': [3, 4],
-                'probchip': [1, 2],
-                'spam': [3, 4],
-            }
-            rowid_dict3 = {
-                'chip': [1, 2],
-                'dummy_annot': [1, 2],
-                'fgweight': [5, 6],
-                'keypoint': [5, 6],
-                'probchip': [1, 2],
-                'spam': [5, 6],
-            }
-
-
-        Example:
-            >>> # ENABLE_DOCTEST
-            >>> from dtool.depcache_control import *  # NOQA
-            >>> from dtool.example_depcache import testdata_depc
-            >>> depc = testdata_depc()
-            >>> _debug = True
-            >>> tablename = 'vsmany'
-            >>> config = depc.configclass_dict['vsmany']()
-            >>> root_rowids = [1, 2, 3]
-            >>> ensure, eager, nInput = False, True, None
-            >>> # Get rowids of algo ( should be None )
-            >>> rowid_dict = depc.get_all_descendant_rowids(
-            >>>     tablename, root_rowids, config, ensure, eager, nInput,
-            >>>     _debug=_debug)
-            >>> result = ut.repr3(rowid_dict, nl=1)
-            >>> print(result)
-            {
-                'dummy_annot': [1, 2, 3],
-                'vsmany': [None, None, None],
-            }
-
-        Example:
-            >>> # ENABLE_DOCTEST
-            >>> from dtool.depcache_control import *  # NOQA
-            >>> from dtool.example_depcache import testdata_depc
-            >>> # Make sure algo config can correctly get properites
-            >>> depc = testdata_depc()
-            >>> tablename = 'chip'
-            >>> recompute = False
-            >>> recompute_all = False
-            >>> _debug = True
-            >>> root_rowids = [1, 2]
-            >>> configclass = depc.configclass_dict['chip']
-            >>> config_ = configclass()
-            >>> config1 = depc.configclass_dict['vsmany'](dim_size=500)
-            >>> config2 = depc.configclass_dict['vsmany'](dim_size=100)
-            >>> config = config2
-            >>> prop_dicts1 = depc.get_all_descendant_rowids(
-            >>>     tablename, root_rowids, config=config1, _debug=_debug)
-            >>> prop_dicts2 = depc.get_all_descendant_rowids(
-            >>>     tablename, root_rowids, config=config2, _debug=_debug)
-            >>> print(prop_dicts2)
-            >>> print(prop_dicts1)
-            >>> assert prop_dicts1 != prop_dicts2
-
-        Example:
-            >>> # ENABLE_DOCTEST
-            >>> from dtool.depcache_control import *  # NOQA
-            >>> from dtool.example_depcache import testdata_depc
-            >>> depc = testdata_depc()
-            >>> exec(ut.execstr_funckw(depc.get_all_descendant_rowids), globals())
-            >>> _debug = True
-            >>> qaids, daids = [1, 2, 4], [2, 3, 4]
-            >>> root_rowids = list(zip(*ut.product(qaids, daids)))
-            >>> request = depc.new_request('vsone', qaids, daids)
-            >>> results = request.execute()
-            >>> tablename = 'vsone'
-            >>> rowid_dict = depc.get_all_descendant_rowids(
-            >>>     tablename, root_rowids, config=None, _debug=_debug)
-        """
-        # TODO: Need to have a nice way of ensuring configs dont overlap
-        # via namespaces.
-        _debug = depc._debug if _debug is None else _debug
-        indenter = ut.Indenter('[Descend-to-%s]' % (tablename,), enabled=_debug)
-        if _debug:
-            indenter.start()
-            print(' * GET DESCENDANT ROWIDS %s ' % (tablename,))
-            print(' * config = %r' % (config,))
-        dependency_levels = depc.get_dependencies(tablename)
-        if levels_up is not None:
-            dependency_levels = dependency_levels[:-levels_up]
-
-        configclass_levels = [
-            [depc.configclass_dict.get(tablekey, None)
-             for tablekey in keys]
-            for keys in dependency_levels
-        ]
-        if _debug:
-            print('[depc] dependency_levels = %s' %
-                  ut.repr3(dependency_levels, nl=1))
-            print('[depc] config_levels = %s' %
-                  ut.repr3(configclass_levels, nl=1))
-
-        # TODO: better support for multi-edges
-        if (len(root_rowids) > 0 and ut.isiterable(root_rowids[0]) and
-             not depc[tablename].ismulti):
-            rowid_dict = {}
-            for colx, col in enumerate(root_rowids):
-                rowid_dict[depc.root + '%d' % (colx + 1,)] = col
-            rowid_dict[depc.root] = ut.unique_ordered(ut.flatten(root_rowids))
-        else:
-            rowid_dict = {depc.root: root_rowids}
-
-        # Ensure that each level ``tablename``'s dependencies have been computed
-        for level_keys in dependency_levels[1:]:
-            if _debug:
-                print(' * level_keys %s ' % (level_keys,))
-            # For each table in the level
-            for tablekey in level_keys:
-                try:
-                    child_rowids = depc._expand_level_rowids(
-                        tablename, tablekey, rowid_dict, ensure, eager, nInput,
-                        config, recompute, recompute_all, _debug)
-                except Exception as ex:
-                    table = depc[tablekey]  # NOQA
-                    keys = ['tablename', 'tablekey', 'rowid_dict', 'config',
-                            'table', 'dependency_levels']
-                    ut.printex(ex, 'error expanding rowids', keys=keys)
-                    raise
-                rowid_dict[tablekey] = child_rowids
-        if _debug:
-            print(' GOT DESCENDANT ROWIDS')
-            indenter.stop()
-        return rowid_dict
-
->>>>>>> 9c6becce
     def _ensure_config(depc, tablekey, config):
         """
         Creates a full table configuration with all defaults using config
@@ -633,7 +441,6 @@
                         rectified_input.append(x)
                 #assert ut.list_depth(rectified_input[-1]) == 0, 'bad input depth'
 
-<<<<<<< HEAD
             rowid_dict = {}
             for node, rowids in zip(exi_inputs.rmi_list, rectified_input):
                 rowid_dict[node] = rowids
@@ -700,116 +507,6 @@
                 #table.get_model_inputs(table.get_model_uuid(output_rowids)[0])
             rowids = rowid_dict[output_edge]
         return rowids
-=======
-    def get_rowids_exi(depc, tablename, input_tuple, **kwargs):
-        """
-        CommandLine:
-            python -m dtool.depcache_control get_rowids_exi --show
-
-        Example:
-            >>> # DISABLE_DOCTEST
-            >>> from dtool.depcache_control import *  # NOQA
-            >>> from dtool.example_depcache2 import *  # NOQA
-            >>> depc = testdata_depc3(True)
-            >>> exec(ut.execstr_funckw(depc.get), globals())
-            >>> kwargs = {}
-            >>> root_rowids = [1, 2, 3]
-            >>> root_rowids2 = [4, 5, 6, 7, 8]
-            >>> root_rowids3 = root_rowids2
-            >>> _debug = True
-            >>> tablename = 'vocab'
-            >>> tablename = 'vocab'
-            >>> tablename = 'labeler'
-            >>> tablename = 'smk_match'
-            >>> input_tuple = (root_rowids, root_rowids2, root_rowids3)
-            >>> #tablename = 'vsone'
-            >>> #input_tuple = (root_rowids, root_rowids)
-            >>> target_table = depc[tablename]
-            >>> inputs = target_table.rootmost_inputs.total_expand()
-            >>> depc.get_rowids_exi(tablename, input_tuple)
-            >>> depc.print_all_tables()
-        """
-        target_table = depc[tablename]
-        inputs = target_table.rootmost_inputs.total_expand()
-        if isinstance(input_tuple, list):
-            input_tuple = (input_tuple,)
-        assert len(inputs) == len(input_tuple)
-        kwargs_ = kwargs.copy()
-        config = kwargs_.pop('config', {})
-        # rectify input depth
-        rectified_input = []
-        for x, d in zip(input_tuple, inputs.expected_input_depth()):
-            if d == 0:
-                if not ut.isiterable(x):
-                    rectified_input.append([x])
-                else:
-                    rectified_input.append(x)
-            else:
-                #if ut.list_depth(x) > 1:
-                #    assert len(x) == 1
-                #    rectified_input.append(x[0])
-                if ut.list_depth(x) == 0:
-                    rectified_input.append([x])
-                else:
-                    rectified_input.append(x)
-            #assert ut.list_depth(rectified_input[-1]) == 0, 'bad input depth'
-
-        rowid_dict = {}
-        for node, rowids in zip(inputs.rmi_list, rectified_input):
-            rowid_dict[node] = rowids
-
-        compute_edges = inputs.flat_compute_rmi_edges()
-        # TODO: split into get parents and then get nodes
-        #input_nodes, output_edge = compute_edges[4]
-        for input_nodes, output_edge in compute_edges:
-            ut.colorprint('output_edge = %r' % (output_edge,), 'yellow')
-            #_expand_level_rowids2
-            tablekey = output_edge.tablename
-            table = depc[tablekey]
-            # Get table configuration
-            config_ = depc._ensure_config(tablekey, config)
-            # ensure correct ordering to the table
-            input_tablekeys = [n.tablename for n in input_nodes]
-            sortx = ut.list_alignment(table.parent_id_tablenames, input_tablekeys)
-            input_nodes_ = ut.take(input_nodes, sortx)
-            input_multi_flags = [node.ismulti and node in inputs.rmi_list for node in input_nodes_]
-
-            # Args currently go in like this:
-            # args  = [..., (pid_{i,1}, pid_{i,2}, ..., pid_{i,M}), ...]
-            # They get converted into
-            # argsT = [... (pid_{1,j}, ... pid_{N,j}) ...]
-            # i = row, j = col
-            sig_multi_flags = table.get_parent_col_attr('ismulti')
-            parent_rowidsT = ut.take(rowid_dict, input_nodes_)
-            #[[rowidsT] if flag else rowidsT for flag, rowidsT in zip(sig_multi_flags, parent_rowidsT)]
-            parent_rowids_  = []
-            # TODO: will need to figure out which columns to zip and which columns to product
-            # (ie take product over ones that have 1 item, and zip ones that have equal amount of items)
-            for flag1, flag2, rowidsT in zip(sig_multi_flags, input_multi_flags, parent_rowidsT):
-                if flag1 and flag2:
-                    parent_rowids_.append(rowidsT)
-                elif flag1 and not flag2:
-                    parent_rowids_.append([rowidsT])
-                elif not flag1 and flag2:
-                    assert len(rowidsT) == 1
-                    parent_rowids_.append(rowidsT[0])
-                else:
-                    parent_rowids_.append(rowidsT)
-            # Assume that we are either given corresponding lists or single values
-            # that must be broadcast.
-            rowlens = list(map(len, parent_rowids_))
-            maxlen = max(rowlens)
-            parent_rowids2_ = [r * maxlen if len(r) == 1 else r for r in parent_rowids_]
-            parent_rowids = list(zip(*parent_rowids2_))
-            #parent_rowids = list(ut.product(*parent_rowids_))
-
-            _recompute = kwargs_.get('recompute', False)
-            output_rowids = table.get_rowid(parent_rowids, config=config_,
-                                            recompute=_recompute,  **kwargs_)
-            rowid_dict[output_edge] = output_rowids
-            #table.get_model_inputs(table.get_model_uuid(output_rowids)[0])
-        rowids = rowid_dict[output_edge]
->>>>>>> 9c6becce
 
     @ut.accepts_scalar_input2(argx_list=[1])
     def get(depc, tablename, root_rowids, colnames=None, config=None,
@@ -842,41 +539,18 @@
             >>> # DISABLE_DOCTEST
             >>> from dtool.depcache_control import *  # NOQA
             >>> from dtool.example_depcache2 import *  # NOQA
-<<<<<<< HEAD
             >>> from dtool.example_depcache import *  # NOQA
             >>> depc = testdata_depc3(True)
             >>> exec(ut.execstr_funckw(depc.get), globals())
             >>> aids = [1, 2, 3]
-=======
-            >>> depc = testdata_depc3(True)
-            >>> exec(ut.execstr_funckw(depc.get), globals())
-            >>> root_rowids = [1, 2, 3]
->>>>>>> 9c6becce
             >>> _debug = True
 
         Example:
             >>> # ENABLE_DOCTEST
             >>> tablename = 'labeler'
-<<<<<<< HEAD
             >>> root_rowids = aids
             >>> prop_list = depc.get(
             >>>     tablename, root_rowids, colnames)
-=======
-            >>> prop_list = depc.get(
-            >>>     tablename, root_rowids, colnames, config, ensure, _debug,
-            >>>     recompute, recompute_all, read_extern, eager, nInput)
-            >>> result = ('prop_list = %s' % (ut.repr2(prop_list),))
-            >>> print(result)
-
-        Example:
-            >>> # ENABLE_DOCTEST
-            >>> tablename = 'vocab'
-            >>> tablename = 'smk_match'
-            >>> table = depc[tablename]
-            >>> prop_list = depc.get(
-            >>>     tablename, root_rowids, colnames, config, ensure, _debug,
-            >>>     recompute, recompute_all, read_extern, eager, nInput)
->>>>>>> 9c6becce
             >>> result = ('prop_list = %s' % (ut.repr2(prop_list),))
             >>> print(result)
             prop_list = [('labeler([root(1)]:42)',), ('labeler([root(2)]:42)',), ('labeler([root(3)]:42)',)]
@@ -968,11 +642,7 @@
     def get_native(depc, tablename, tbl_rowids, colnames=None, _debug=None,
                    read_extern=True):
         """
-<<<<<<< HEAD
         Gets data using internal ids, which is faster if you have them.
-=======
-        Uses internal table rowids to get data. This is faster if you have them
->>>>>>> 9c6becce
         """
         _debug = depc._debug if _debug is None else _debug
         with ut.Indenter('[GetNative %s]' % (tablename,), enabled=_debug):
@@ -1003,12 +673,7 @@
 
     def get_ancestor_rowids(depc, tablename, native_rowids, ancestor_tablename=None):
         """
-<<<<<<< HEAD
-        ancestor_tablename = depc.root; native_rowids = cid_list;
-        tablename = const.CHIP_TABLE
-=======
         ancestor_tablename = depc.root; native_rowids = cid_list; tablename = const.CHIP_TABLE
->>>>>>> 9c6becce
         """
         if ancestor_tablename is None:
             ancestor_tablename = depc.root
