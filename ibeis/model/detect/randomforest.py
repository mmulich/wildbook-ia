--- conflicted
+++ resolved
@@ -53,64 +53,8 @@
             # 6 0.0 [UNUSED]
             # 7 supressed flag
 
-<<<<<<< HEAD
-	return gids, rois
-=======
             if res[7] == 0:
                 gids.append(gid_list[ix])
                 rois.append((int(res[2]), int(res[3]), int(res[4] - res[2]), int(res[5] - res[3])))
 
-    return gids, rois
-
-
-# @utool.indent_func
-# def detect_rois(ibs, gid_list, gpath_list, species, **kwargs):
-
-#     def _gen_detect_rf(tup):
-#         gid, src_fpath, dst_fpath = tup
-#         results, timing = detector.detect(forest, src_fpath, dst_fpath, **detect_config)
-#         return gid, src_fpath, results
-
-#     # Create detector
-#     detector = Random_Forest_Detector(rebuild=False)
-
-#     # Load forest, so we don't have to reload every time
-#     trees_path     = os.path.join(__LOCATION__, 'rf', species)
-#     tree_prefix = species + '-'
-#     forest = detector.load(trees_path, tree_prefix)
-
-#     # Algorithm Settings
-#     detect_path = ''
-#     detect_config = {
-#         'percentage_top':    0.40,
-#     }
-
-#     # Run Asynchronously
-#     dpath_list = [os.path.join(detect_path, gpath.split('/')[-1]) for gpath in gpath_list]
-#     arg_list = list(izip(gid_list, gpath_list, dpath_list))
-#     detect_async_iter = utool.util_parallel.generate(_gen_detect_rf, arg_list)
-
-#     print('Computing %d RF detections asynchronously' % (len(gpath_list)))
-#     gids = []
-#     rois = []
-#     for gid, gpath, results in detect_async_iter:
-#         print('Detected: %r' % gpath)
-#         for res in results:
-#             # 0 centerx
-#             # 1 centery
-#             # 2 minx
-#             # 3 miny
-#             # 4 maxx
-#             # 5 maxy
-#             # 6 0.0 [UNUSED]
-#             # 7 supressed flag
-
-#             if res[7] == 0:
-#                 gids.append(gid_list[ix])
-#                 rois.append((int(res[2]), int(res[3]), int(res[4] - res[2]), int(res[5] - res[3])))
-#         pass
-
-#     print('Done detecting ROIS')
-
-#     return gids, rois
->>>>>>> 97bc3f11
+    return gids, rois