--- conflicted
+++ resolved
@@ -140,14 +140,12 @@
         #print(fx2_weight)
         fx2_score = fx2_score * fx2_weight
     fx2_score **= 1 / len(key_list)  # geometric average
-    #ut.print_resource_usage()
     #mask, patch = coverage_image.make_coverage_mask(
     #    kpts, chipshape, fx2_score=fx2_score, mode='max')
     mask = coverage_image.get_grid_coverage_mask(
         kpts, chipsize, fx2_score, grid_scale_factor=.1, grid_steps=3,
         resize=True)
     #mask = (mask / mask.max()) ** 2
-    #ut.print_resource_usage()
     coverage_image.show_coverage_map(chip, mask, None, kpts, fnum, ell_alpha=.2, show_mask_kpts=False)
     pt.set_figtitle(mode)
 
@@ -324,13 +322,10 @@
     """
     from ibeis.model.hots import name_scoring
     print('==================')
-    #ut.print_resource_usage()
     fm_list, fs_list = compute_query_matches(ibs, qaid, daid_list, H_list)  # 35.8
-    #ut.print_resource_usage()
     # BIG MEMORY JUMP HERE
     #cov_score_list = compute_image_coverage_score(ibs, qaid, daid_list, fm_list, fs_list)  # 64.2
     cov_score_list = compute_grid_coverage_score(ibs, qaid, daid_list, fm_list, fs_list)  # 64.2
-    #ut.print_resource_usage()
     NAME_SCORING = True
     if NAME_SCORING:
         # Keep only the best annotation per name
@@ -415,12 +410,8 @@
 
 
 @profile
-<<<<<<< HEAD
-@ut.memprof
-def compute_query_coverage(ibs, qaid, daid_list, fm_list, fs_list):
-=======
+#@ut.memprof
 def compute_image_coverage_score(ibs, qaid, daid_list, fm_list, fs_list):
->>>>>>> 6733c106
     """
     Returns a grayscale chip match which represents which pixels
     should be matches in order for a candidate to be considered a match.
@@ -464,19 +455,12 @@
     weights = (qfgweight * qdstncvs) ** .5
     #  Hits     Time     Per Hit    %Time
     #    3      2298873 766291.0      9.1
-<<<<<<< HEAD
     print('==--==--==--==--==--==')
-    ut.print_resource_usage()
     weight_mask, patch = coverage_image.make_coverage_mask(
         qkpts, qchipsize, fx2_score=weights, mode=mode, resize=False)  # 9% of the time
-    ut.print_resource_usage()
-=======
     #print('==--==--==--==--==--==')
-    #ut.print_resource_usage()
     #10 loops, best of 3: 116 ms per loop
-    weight_mask, patch = coverage_image.make_coverage_mask(qkpts, qchipshape, fx2_score=weights, mode=mode)  # 9% of the time
-    #ut.print_resource_usage()
->>>>>>> 6733c106
+    weight_mask, patch = coverage_image.make_coverage_mask(qkpts, qchipshape, fx2_score=weights, mode=mode, resize=False)  # 9% of the time
     # Apply weighted scoring to matches
     score_list = []
     for fm, fs, ddstncvs, dfgweight in zip(fm_list, fs_list, ddstncvs_list, dfgweight_list):
@@ -490,11 +474,7 @@
         # Hits     Time     Per Hit    %Time
         #  46      1000214  21743.8      4.0
         weight_mask_m, patch = coverage_image.make_coverage_mask(
-<<<<<<< HEAD
-            qkpts_m, qchipsize, fx2_score=weights_m, mode=mode, resize=False)  # 4% of the time
-=======
             qkpts_m, qchipshape, fx2_score=weights_m, mode=mode, resize=False)  # 4% of the time
->>>>>>> 6733c106
         #if True:
         #    stacktup = (weight_mask, np.zeros(weight_mask.shape), weight_mask_m)
         #    weight_color = np.dstack(stacktup)
@@ -502,13 +482,7 @@
         del weights_m
         del weight_mask_m
         score_list.append(coverage_score)
-<<<<<<< HEAD
-    print('END>>>')
-    ut.print_resource_usage()
     del weight_mask
-    ut.print_resource_usage()
-=======
-    #ut.print_resource_usage()
     return score_list
 
 
@@ -562,7 +536,6 @@
             qkpts_m, chipsize, weights_m, out=weight_mask_m, **gridcfg)  # 4% of the time
         coverage_score = weight_mask_m.sum() / weight_mask.sum()
         score_list.append(coverage_score)
->>>>>>> 6733c106
     return score_list
 
 
