# -*- coding: utf-8 -*-
from __future__ import absolute_import, division, print_function
import utool as ut
from ibeis import viz
from ibeis.viz import viz_helpers as vh
<<<<<<< HEAD
from plottool import draw_func2 as df2
from plottool import interact_helpers as ih

(print, rrr, profile) = ut.inject2(__name__)
=======
from plottool_ibeis import draw_func2 as df2
from plottool_ibeis import interact_helpers as ih
(print, print_, printDBG, rrr, profile) = ut.inject(__name__,
                                                       '[interact_img]',
                                                       DEBUG=False)
>>>>>>> b03c0ca8


#@ut.indent_func
def ishow_image(ibs, gid, sel_aids=[], fnum=None, select_callback=None,
                **kwargs):
    if ut.VERBOSE:
        print(ut.get_caller_name(range(9)))
        print('[interact_image] gid=%r fnum=%r' % (gid, fnum,))
    if fnum is None:
        fnum = df2.next_fnum()
    # TODO: change to class based structure
    self = ut.DynStruct()
    self.fnum = fnum

    fig = ih.begin_interaction('image', fnum)
    #printDBG(utool.func_str(interact_image, [], locals()))
    kwargs['draw_lbls'] = kwargs.get('draw_lbls', True)

    def _image_view(sel_aids=sel_aids, **_kwargs):
        try:
            viz.show_image(ibs, gid, sel_aids=sel_aids, fnum=self.fnum, **_kwargs)
            df2.set_figtitle('Image View')
        except TypeError as ex:
            ut.printex(ex, ut.repr2(_kwargs))
            raise

    # Create callback wrapper
    def _on_image_click(event):
        print('[inter] clicked image')
        if ih.clicked_outside_axis(event):
            # Toggle draw lbls
            kwargs['draw_lbls'] = not kwargs.get('draw_lbls', True)
            _image_view(**kwargs)
        else:
            ax          = event.inaxes
            viztype     = vh.get_ibsdat(ax, 'viztype')
            annotation_centers = vh.get_ibsdat(ax, 'annotation_centers', default=[])
            print(' annotation_centers=%r' % annotation_centers)
            print(' viztype=%r' % viztype)
            if len(annotation_centers) == 0:
                print(' ...no chips exist to click')
                return
            x, y = event.xdata, event.ydata
            # Find ANNOTATION center nearest to the clicked point
            aid_list = vh.get_ibsdat(ax, 'aid_list', default=[])
            import vtool_ibeis as vt
            centx, _dist = vt.nearest_point(x, y, annotation_centers)
            aid = aid_list[centx]
            print(' ...clicked aid=%r' % aid)
            if select_callback is not None:
                # HACK, should just implement this correctly here
                select_callback(gid, sel_aids=[aid], fnum=self.fnum)
            else:
                _image_view(sel_aids=[aid])

        viz.draw()

    _image_view(**kwargs)
    viz.draw()
    ih.connect_callback(fig, 'button_press_event', _on_image_click)<|MERGE_RESOLUTION|>--- conflicted
+++ resolved
@@ -3,18 +3,12 @@
 import utool as ut
 from ibeis import viz
 from ibeis.viz import viz_helpers as vh
-<<<<<<< HEAD
-from plottool import draw_func2 as df2
-from plottool import interact_helpers as ih
-
-(print, rrr, profile) = ut.inject2(__name__)
-=======
 from plottool_ibeis import draw_func2 as df2
 from plottool_ibeis import interact_helpers as ih
+
 (print, print_, printDBG, rrr, profile) = ut.inject(__name__,
                                                        '[interact_img]',
                                                        DEBUG=False)
->>>>>>> b03c0ca8
 
 
 #@ut.indent_func
