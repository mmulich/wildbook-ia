# -*- coding: utf-8 -*-
from __future__ import absolute_import, division, print_function, unicode_literals
import utool as ut
(print, rrr, profile) = ut.inject2(__name__, '[ibs]')


"""
Buidl probability curves of
* lnbnn, ratio, logratio, l2dist, etc for tp and tn of different db sizes

Rescore based on progressively increasing thresholds

"""


def testdata_workflow(defaltdb='PZ_MTEST', t=['default'], a=['defualt']):
    # qreq_ = ibeis.testdata_qreq_(defaultdb='PZ_MTEST', a='default', t='default')
    # ibs = qreq_.ibs
    # qaids = qreq_.qaids
    # daids = qreq_.daids
    # from ibeis.init import filter_annots
    # from ibeis.expt import annotation_configs
    # import copy
    # acfg = copy.deepcopy(annotation_configs.default)
    # qaids, daids = filter_annots.expand_acfgs(ibs, acfg,
    #                                           initial_aids=None,
    #                                           use_cache=False,
    #                                           verbose=True)
    import ibeis
    ibs = ibeis.opendb(defaultdb=defaltdb)
    ibs, qaids, daids = ibeis.testdata_expanded_aids(ibs=ibs, a=a)
    pipecfg = ibeis.testdata_pipecfg(t=t)
    qreq_ = ibs.new_query_request(qaids, daids, pipecfg)
    cm_list = qreq_.ibs.query_chips(qreq_=qreq_)
    return qreq_, cm_list


def find_most_disitnctive_keypoints():
    r"""
    CommandLine:
        python -m ibeis.workflow --exec-find_most_disitnctive_keypoints --show

    Example:
        >>> # ENABLE_DOCTEST
        >>> from ibeis.workflow import *  # NOQA
        >>> find_most_disitnctive_keypoints()
    """
    import ibeis
    cm_list, qreq_ = ibeis.testdata_cmlist(
        a=['default:has_none=mother,size=30'])
    ibs = qreq_.ibs  # NOQA
    cm = cm_list[0]  # NOQA
    # import plottool as pt
    # import ibeis.viz
    # pt.ensure_pylab_qt4()
    # ibeis.viz.viz_graph.make_name_graph_interaction(ibs, aids=qreq_.qaids)
    pass


<<<<<<< HEAD
def intra_occurrence_matching():
    qreq_, cm_list = testdata_workflow()
    # qaids = [cm.qaid for cm in cm_list]
    # top_aids = [cm.get_top_aids(5) for cm in cm_list]
=======
def segmentation_example():
    import vigra
    import opengm
    import sklearn
    import sklearn.mixture
>>>>>>> 917cab4c
    import numpy as np
    from vigra import graphs
    import matplotlib as mpl
    import plottool as pt

    pt.ensure_pylab_qt4()

    # load image and convert to LAB
    img_fpath = str(ut.grab_test_imgpath(str('lena.png')))
    img = vigra.impex.readImage(img_fpath)
    imgLab = vigra.colors.transform_RGB2Lab(img)

    superpixelDiameter = 15   # super-pixel size
    slicWeight = 15.0        # SLIC color - spatial weight
    labels, nseg = vigra.analysis.slicSuperpixels(imgLab, slicWeight,
                                                  superpixelDiameter)
    labels = vigra.analysis.labelImage(labels) - 1

    # get 2D grid graph and RAG
    gridGraph = graphs.gridGraph(img.shape[0:2])
    rag = graphs.regionAdjacencyGraph(gridGraph, labels)

    # Node Features
    nodeFeatures = rag.accumulateNodeFeatures(imgLab)
    nodeFeaturesImg = rag.projectNodeFeaturesToGridGraph(nodeFeatures)
    nodeFeaturesImg = vigra.taggedView(nodeFeaturesImg, "xyc")
    nodeFeaturesImgRgb = vigra.colors.transform_Lab2RGB(nodeFeaturesImg)

    nCluster = 5
    g = sklearn.mixture.GMM(n_components=nCluster)
    g.fit(nodeFeatures[:, :])
    clusterProb = g.predict_proba(nodeFeatures)
    # https://github.com/opengm/opengm/blob/master/src/interfaces/python/examples/tutorial/Irregular%20Factor%20Graphs.ipynb
    # https://github.com/opengm/opengm/blob/master/src/interfaces/python/examples/tutorial/Hard%20and%20Soft%20Constraints.ipynb
    clusterProbImg = rag.projectNodeFeaturesToGridGraph(
        clusterProb.astype(np.float32))
    clusterProbImg = vigra.taggedView(clusterProbImg, "xyc")

    ndim_data = clusterProbImg.reshape((-1, nCluster))
    pca = sklearn.decomposition.PCA(n_components=3)
    print(ndim_data.shape)
    pca.fit(ndim_data)
    print(ut.repr2(pca.explained_variance_ratio_, precision=2))
    oldshape = (clusterProbImg.shape[0:2] + (-1,))
    clusterProgImg3 = pca.transform(ndim_data).reshape(oldshape)
    print(clusterProgImg3.shape)

    # graphical model with as many variables
    # as superpixels, each has 3 states
    gm = opengm.gm(np.ones(rag.nodeNum, dtype=opengm.label_type) * nCluster)
    # convert probabilites to energies
    probs = np.clip(clusterProb, 0.00001, 0.99999)
    costs = -1.0 * np.log(probs)
    # add ALL unaries AT ONCE
    fids = gm.addFunctions(costs)
    gm.addFactors(fids, np.arange(rag.nodeNum))
    # add a potts function
    beta = 40.0  # strength of potts regularizer
    regularizer = opengm.pottsFunction([nCluster] * 2, 0.0, beta)
    fid = gm.addFunction(regularizer)
    # get variable indices of adjacent superpixels
    # - or "u" and "v" node id's for edges
    uvIds = rag.uvIds()
    uvIds = np.sort(uvIds, axis=1)
    # add all second order factors at once
    gm.addFactors(fid, uvIds)

    # get super-pixels with slic on LAB image
    Inf = opengm.inference.BeliefPropagation
    parameter = opengm.InfParam(steps=10, damping=0.5, convergenceBound=0.001)
    inf = Inf(gm, parameter=parameter)

    class PyCallback(object):

        def __init__(self,):
            self.labels = []

        def begin(self, inference):
            print("begin of inference")

        def end(self, inference):
            self.labels.append(inference.arg())

        def visit(self, inference):
            gm = inference.gm()
            labelVector = inference.arg()
            print("energy  %r" % (gm.evaluate(labelVector),))
            self.labels.append(labelVector)

    callback = PyCallback()
    visitor = inf.pythonVisitor(callback, visitNth=1)

    inf.infer(visitor)

    pt.imshow(clusterProgImg3.swapaxes(0, 1))
    # plot superpixels
    cmap = mpl.colors.ListedColormap(np.random.rand(nseg, 3))
    pt.imshow(labels.swapaxes(0, 1).squeeze(), cmap=cmap)
    pt.imshow(nodeFeaturesImgRgb)

    cmap = mpl.colors.ListedColormap(np.random.rand(nCluster, 3))
    for arg in callback.labels:
        arg = vigra.taggedView(arg, "n")
        argImg = rag.projectNodeFeaturesToGridGraph(arg.astype(np.uint32))
        argImg = vigra.taggedView(argImg, "xy")
        # plot superpixels
        pt.imshow(argImg.swapaxes(0, 1).squeeze(), cmap=cmap)


def dummy_cut_example():
    r"""
    CommandLine:
        python -m ibeis.workflow --exec-dummy_cut_example --show

    Example:
        >>> # DISABLE_DOCTEST
        >>> from ibeis.workflow import *  # NOQA
        >>> result = dummy_cut_example()
        >>> print(result)
        >>> ut.quit_if_noshow()
        >>> import plottool as pt
        >>> ut.show_if_requested()
    """
    import opengm
    import numpy as np
    import plottool as pt
    pt.ensure_pylab_qt4()
    # Matching Graph
    cost_matrix = np.array([
        [0.5, 0.6, 0.2, 0.4, 0.1],
        [0.0, 0.5, 0.2, 0.9, 0.2],
        [0.0, 0.0, 0.5, 0.1, 0.1],
        [0.0, 0.0, 0.0, 0.5, 0.1],
        [0.0, 0.0, 0.0, 0.0, 0.5],
    ])
    cost_matrix += cost_matrix.T
    number_of_labels = 5
    num_annots = 5
    #cost_matrix = (cost_matrix * 2) - 1

    #gm = opengm.gm(number_of_labels)
    gm = opengm.gm(np.ones(num_annots) * number_of_labels)
    aids = np.arange(num_annots)
    aid_pairs = np.array([(a1, a2) for a1, a2 in ut.iprod(
        aids, aids) if a1 != a2], dtype=np.uint32)
    aid_pairs.sort(axis=1)

    # add a potts function
    # penalizes neighbors for having different labels
    beta = 0   # 0.1  # strength of potts regularizer

    # Places to look for the definition of this stupid class
    # ~/code/opengm/src/interfaces/python/opengm/opengmcore/pyFunctionTypes.cxx
    # /src/interfaces/python/opengm/opengmcore/function_injector.py

    shape = [number_of_labels] * 2
    #regularizer = opengm.PottsGFunction(shape, 0.0, beta)
    regularizer = opengm.PottsGFunction(shape)

    regularizer = opengm.pottsFunction([number_of_labels] * 2, 0.0, beta)
    reg_fid = gm.addFunction(regularizer)

    gm.addFactors(reg_fid, aid_pairs)

    # 2nd order function
    pair_fid = gm.addFunction(cost_matrix)
    gm.addFactors(pair_fid, aid_pairs)

    if False:
        Inf = opengm.inference.BeliefPropagation
        parameter = opengm.InfParam(steps=10, damping=0.5, convergenceBound=0.001)
    else:
        Inf = opengm.inference.Multicut
        parameter = opengm.InfParam()

    inf = Inf(gm, parameter=parameter)

    class PyCallback(object):

        def __init__(self,):
            self.labels = []

        def begin(self, inference):
            print("begin of inference")

        def end(self, inference):
            self.labels.append(inference.arg())

        def visit(self, inference):
            gm = inference.gm()
            labelVector = inference.arg()
            print("energy  %r" % (gm.evaluate(labelVector),))
            self.labels.append(labelVector)

    callback = PyCallback()
    visitor = inf.pythonVisitor(callback, visitNth=1)
    inf.infer(visitor)
    print(callback.labels)

    print(cost_matrix)
    pt.imshow(cost_matrix, cmap='magma')
    opengm.visualizeGm(gm=gm)
    pass


def intra_encounter_matching():
    import numpy as np
    from scipy.sparse import coo_matrix, csgraph
    qreq_, cm_list = testdata_workflow()
    # qaids = [cm.qaid for cm in cm_list]
    # top_aids = [cm.get_top_aids(5) for cm in cm_list]
    aid_pairs = np.array([(cm.qaid, daid)
                          for cm in cm_list for daid in cm.get_top_aids(5)])
    top_scores = ut.flatten([cm.get_top_scores(5) for cm in cm_list])

    N = aid_pairs.max() + 1
    mat = coo_matrix((top_scores, aid_pairs.T), shape=(N, N))
    csgraph.connected_components(mat)
    tree = csgraph.minimum_spanning_tree(mat)  # NOQA
    import plottool as pt
    dense = mat.todense()
    pt.imshow(dense / dense.max() * 255)
    pt.show_if_requested()

    # baseline jobid
    import opengm
    # https://github.com/opengm/opengm/blob/master/src/interfaces/python/examples/tutorial/OpenGM%20tutorial.ipynb
    numVar = 10
    unaries = np.ones([numVar, 3], dtype=opengm.value_type)
    gm = opengm.gm(np.ones(numVar, dtype=opengm.label_type) * 3)
    unary_fids = gm.addFunctions(unaries)
    gm.addFactors(unary_fids, np.arange(numVar))
    infParam = opengm.InfParam(
        workflow=ut.ensure_ascii('(IC)(TTC-I,CC-I)'),
    )
    inf = opengm.inference.Multicut(gm, parameter=infParam)
    visitor = inf.verboseVisitor(printNth=1, multiline=False)
    inf.infer(visitor)
    arg = inf.arg()

    # gridVariableIndices = opengm.secondOrderGridVis(img.shape[0], img.shape[1])
    # fid = gm.addFunction(regularizer)
    # gm.addFactors(fid, gridVariableIndices)
    # regularizer = opengm.pottsFunction([3, 3], 0.0, beta)
    # gridVariableIndices = opengm.secondOrderGridVis(img.shape[0], img.shape[1])
    # fid = gm.addFunction(regularizer)
    # gm.addFactors(fid, gridVariableIndices)

    unaries = np.random.rand(10, 10, 2)
    potts = opengm.PottsFunction([2, 2], 0.0, 0.4)
    gm = opengm.grid2d2Order(unaries=unaries, regularizer=potts)

    inf = opengm.inference.GraphCut(gm)
    inf.infer()
    arg = inf.arg()  # NOQA
    """
    # TODO: multiway cut
    """


def vs_exemplar_matching():
    pass


def choose_exemplars():
    pass


def detect_photobombs():
    pass


def detect_merges():
    pass


def detect_splits():
    pass


if __name__ == '__main__':
    r"""
    CommandLine:
        python -m ibeis.workflow
        python -m ibeis.workflow --allexamples
    """
    import multiprocessing
    multiprocessing.freeze_support()  # for win32
    import utool as ut  # NOQA
    ut.doctest_funcs()<|MERGE_RESOLUTION|>--- conflicted
+++ resolved
@@ -57,18 +57,11 @@
     pass
 
 
-<<<<<<< HEAD
-def intra_occurrence_matching():
-    qreq_, cm_list = testdata_workflow()
-    # qaids = [cm.qaid for cm in cm_list]
-    # top_aids = [cm.get_top_aids(5) for cm in cm_list]
-=======
 def segmentation_example():
     import vigra
     import opengm
     import sklearn
     import sklearn.mixture
->>>>>>> 917cab4c
     import numpy as np
     from vigra import graphs
     import matplotlib as mpl
