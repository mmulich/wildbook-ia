# -*- coding: utf-8 -*-
#!/usr/bin/env python
from __future__ import absolute_import, division, print_function
import utool as ut

(print, rrr, profile) = ut.inject2(__name__)


def ensure_testing_data():
    from ibeis.tests import reset_testdbs
    print('Making sure test data exists')
    import ibeis
    from os.path import join
    ut.change_term_title('ENSURE IBEIS TETSDATA')
    reset_testdbs.reset_testdbs()
    workdir = ibeis.get_workdir()
    if not ut.checkpath(join(workdir, 'PZ_MTEST')):
        ibeis.ensure_pz_mtest()
    if not ut.checkpath(join(workdir, 'NAUT_test')):
        ibeis.ensure_nauts()
    if not ut.checkpath(join(workdir, 'wd_peter2')):
        ibeis.ensure_wilddogs()


def dynamic_doctest_modnames():
    r"""
    CommandLine:
        python -m ibeis.tests.run_tests dynamic_doctest_modnames --show

    Example:
        >>> # DISABLE_DOCTEST
        >>> from ibeis.tests.run_tests import *  # NOQA
        >>> doctest_modname_list_ = dynamic_doctest_modnames()
        >>> result = ('doctest_modname_list_ = %s' % (ut.repr3(doctest_modname_list_),))
        >>> print(result)
    """
    exclude_doctests_fnames = set([
        '_autogen_explicit_controller',
        'template_definitions.py',
        'autogen_test_script.py',
    ])
    exclude_dirs = ['_broken', 'old', 'tests', 'timeits', '_scripts',
                    '_timeits', '_doc', 'notebook', ]
    dpath_list = ['ibeis']
    doctest_modname_list_ = ut.find_doctestable_modnames(dpath_list, exclude_doctests_fnames, exclude_dirs)
    return doctest_modname_list_


def static_doctest_modnames():
    doctest_modname_list_ = [
        'ibeis',
        'ibeis.annots', 'ibeis.core_annots', 'ibeis.main_module',
        'ibeis.new_annots', 'ibeis.tag_funcs', 'ibeis.core_images',
        'ibeis.annotmatch_funcs', 'ibeis.images',
        'ibeis.viz.viz_graph2', 'ibeis.viz.viz_helpers', 'ibeis.viz.viz_hough',
        'ibeis.viz.viz_chip', 'ibeis.viz.viz_image', 'ibeis.viz.viz_name',
        'ibeis.viz.viz_matches', 'ibeis.viz.viz_graph2', 'ibeis.viz.viz_sver',
        'ibeis.viz.viz_other', 'ibeis.viz.viz_nearest_descriptors',
        'ibeis.viz.viz_qres', 'ibeis.viz.interact.interact_matches',
        'ibeis.viz.interact.interact_annotations2',
        'ibeis.viz.interact.interact_name',
        'ibeis.viz.interact.interact_query_decision',
        'ibeis.viz.interact.interact_chip', 'ibeis.viz.interact.interact_qres',
        'ibeis.templates.generate_notebook',
        'ibeis.scripts.classify_shark',
        'ibeis.scripts.specialdraw',
        'ibeis.scripts.gen_cand_expts',
        'ibeis.control.manual_annot_funcs', 'ibeis.control.manual_chip_funcs',
        'ibeis.control.manual_species_funcs',
        'ibeis.control.manual_ibeiscontrol_funcs',
        'ibeis.control._autogen_party_funcs',
        'ibeis.control.manual_garelate_funcs',
        'ibeis.control.manual_name_funcs', 'ibeis.control.accessor_decors',
        'ibeis.control._sql_helpers', 'ibeis.control.manual_wildbook_funcs',
        'ibeis.control.controller_inject',
        'ibeis.control.manual_lblimage_funcs', 'ibeis.control.IBEISControl',
        'ibeis.control.manual_feat_funcs', 'ibeis.control.wildbook_manager',
        'ibeis.control.manual_annotmatch_funcs',
        'ibeis.control.manual_gsgrelate_funcs',
        'ibeis.control.manual_meta_funcs',
        'ibeis.control.manual_lblannot_funcs',
        'ibeis.control.manual_featweight_funcs', 'ibeis.control.DB_SCHEMA',
        'ibeis.control.manual_lbltype_funcs',
        'ibeis.control.manual_image_funcs',
        'ibeis.control.manual_imageset_funcs',
        'ibeis.control.manual_annotgroup_funcs',
        'ibeis.algo.Config',
        'ibeis.unstable.demobayes', 'ibeis.algo.hots._pipeline_helpers',
        'ibeis.algo.hots.name_scoring', 'ibeis.algo.hots.devcases',
        'ibeis.algo.hots.neighbor_index', 'ibeis.algo.hots.pgm_viz',
        'ibeis.algo.hots.pgm_ext', 'ibeis.algo.hots.bayes',
        'ibeis.algo.hots.nn_weights',
        'ibeis.algo.hots.pipeline',
        'ibeis.algo.hots.orig_graph_iden', 'ibeis.algo.hots.query_request',
        'ibeis.algo.hots.chip_match', 'ibeis.algo.hots.multi_index',
        'ibeis.algo.hots.testem', 'ibeis.algo.hots.query_params',
        'ibeis.algo.hots.precision_recall', 'ibeis.algo.hots.hstypes',
        'ibeis.algo.hots.match_chips4', 'ibeis.algo.hots.neighbor_index_cache',
        'ibeis.algo.graph.core',
        'ibeis.algo.hots.scoring',
        'ibeis.algo.preproc.preproc_annot',
        'ibeis.algo.preproc.preproc_occurrence',
        'ibeis.algo.preproc.preproc_image',
        'ibeis.algo.preproc.preproc_residual', 'ibeis.algo.detect.grabmodels',
        'ibeis.other.dbinfo', 'ibeis.other.ibsfuncs',
        'ibeis.other.detectfuncs',
        'ibeis.other.detectcore',
        'ibeis.other.detectgrave',
        'ibeis.other.detecttrain',
        'ibeis.init.main_helpers', 'ibeis.init.filter_annots',
        'ibeis.init.sysres',
        'ibeis.gui.guimenus', 'ibeis.gui.guiback', 'ibeis.gui.inspect_gui',
        'ibeis.gui.newgui', 'ibeis.gui.dbfix_widget',
        'ibeis.gui.clock_offset_gui',
        'ibeis.dbio.export_subset', 'ibeis.dbio.ingest_hsdb',
        'ibeis.dbio.export_hsdb', 'ibeis.dbio.ingest_database',
        'ibeis.expt.harness', 'ibeis.expt.old_storage',
        'ibeis.expt.experiment_helpers', 'ibeis.expt.annotation_configs',
        'ibeis.expt.experiment_drawing', 'ibeis.expt.experiment_printres',
        'ibeis.expt.test_result', 'ibeis.expt.cfghelpers',
        'ibeis.web.routes_ajax', 'ibeis.web.routes', 'ibeis.web.apis_query',
        'ibeis.web.app', 'ibeis.web.job_engine', 'ibeis.web.apis_json',
        'ibeis.web.apis_detect', 'ibeis.web.apis_engine', 'ibeis.web.test_api',
        'ibeis.web.apis', 'ibeis.web.routes_csv', 'ibeis.web.routes_submit',
    ]
    return doctest_modname_list_


def run_tests():
    """
    >>> from ibeis.tests.run_tests import *  # NOQA
    """
    # starts logging for tests
    import ibeis

    ibeis._preload()
    # Build module list and run tests
    import sys
    if True:
        ensure_testing_data()

    if ut.in_pyinstaller_package():
        # Run tests for installer
        doctest_modname_list_ = static_doctest_modnames()
    else:
        doctest_modname_list_ = dynamic_doctest_modnames()

    exclude_doctest_pattern = ut.get_argval(('--exclude-doctest-patterns', '--x'), type_=list, default=[])
    if exclude_doctest_pattern is not None:
        import re
        is_ok = [all([re.search(pat, name) is None for pat in exclude_doctest_pattern])
                 for name in doctest_modname_list_]
        doctest_modname_list = ut.compress(doctest_modname_list_, is_ok)
    else:
        doctest_modname_list = doctest_modname_list_

    coverage = ut.get_argflag(('--coverage', '--cov',))
    if coverage:
        import coverage
        cov = coverage.Coverage(source=doctest_modname_list)
        cov.start()
        print('Starting coverage')

        exclude_lines = [
            'pragma: no cover',
            'def __repr__',
            'if self.debug:',
            'if settings.DEBUG',
            'raise AssertionError',
            'raise NotImplementedError',
            'if 0:',
            'if ut.VERBOSE',
            'if _debug:',
            'if __name__ == .__main__.:',
            'print(.*)',
        ]
        for line in exclude_lines:
            cov.exclude(line)

    doctest_modname_list2 = []

    try:
        import guitool_ibeis  # NOQA
    except ImportError:
        HAVE_GUI = False
    else:
        HAVE_GUI = True

    # Remove gui things if possible
    import re
    if not HAVE_GUI:
        doctest_modname_list = [
            modname for modname in doctest_modname_list_ if
            not re.search('\\bgui\\b', modname) and
            not re.search('\\bviz\\b', modname)
        ]

    for modname in doctest_modname_list:
        try:
            exec('import ' + modname, globals(), locals())
        except ImportError as ex:
            ut.printex(ex, iswarning=True)
            # import parse
            # if not HAVE_GUI:
            #     try:
            #         parsed = parse.parse('No module named {}', str(ex))
            #         if parsed is None:
            #             parsed = parse.parse('cannot import name {}', str(ex))
            #         if parsed is not None:
            #             if parsed[0].endswith('_gui'):
            #                 print('skipping gui module %r' % (parsed[0],))
            #                 continue
            #             if parsed[0].startswith('viz_'):
            #                 print('skipping viz module %r' % (parsed[0],))
            #                 continue
            #             if parsed[0].startswith('interact_'):
            #                 print('skipping interact module %r' % (parsed[0],))
            #                 continue
            #             # if parsed[0] in ['sip']:
            #             #     print('skipping Qt module %r' % (parsed[0],))
            #             #     continue
            #     except Exception:
            #         pass
            if not ut.in_pyinstaller_package():
                raise
        else:
            doctest_modname_list2.append(modname)

    module_list = [sys.modules[name] for name in doctest_modname_list2]

    # Write to py.test / nose format
    if ut.get_argflag('--tonose'):
        convert_tests_from_ibeis_to_nose(module_list)
        return 0

    nPass, nTotal, failed_cmd_list = ut.doctest_module_list(module_list)

    if coverage:
        print('Stoping coverage')
        cov.stop()
        print('Saving coverage')
        cov.save()
        print('Generating coverage html report')
        cov.html_report()

    if nPass != nTotal:
        return 1
    else:
        return 0


def convert_tests_from_ibeis_to_nose(module_list):
    # PARSE OUT TESTABLE DOCTESTTUPS
    #import utool as ut
    testtup_list = []
    seen_ = set()

    topimport_list = []

    for module in module_list:
        mod_doctest_tup = ut.get_module_doctest_tup(module=module,
                                                    verbose=False,
                                                    allexamples=True)
        enabled_testtup_list, frame_fpath, all_testflags, module = mod_doctest_tup
        flags = [tup.src not in seen_ for tup in enabled_testtup_list]
        enabled_testtup_list = ut.compress(enabled_testtup_list, flags)
        testtup_list.extend(enabled_testtup_list)
        if len(enabled_testtup_list) > 0:
            topimport_list.append('from %s import *  # NOQA' % (module.__name__,))

    print('Found %d test tups' % (len(testtup_list)))

    autogen_test_src_funcs = []
    #import redbaron
    for testtup in testtup_list:
        name = testtup.name
        num  = testtup.num
        src  = testtup.src
        want = testtup.want
        import re
        src = re.sub('# ENABLE_DOCTEST\n', '', src)
        src = re.sub('from [^*]* import \* *# NOQA\n', '', src)
        src = re.sub(r'from [^*]* import \*\n', '', src)

        src = ut.str_between(src, None, 'ut.quit_if_noshow').rstrip('\n')
        src = ut.str_between(src, None, 'ut.show_if_requested').rstrip('\n')
        # import utool
        # utool.embed()
        """
        """
        #flag = testtup.flag
        if want.endswith('\n'):
            want = want[:-1]
        if want:
            #src_node = redbaron.RedBaron(src)
            #if len(src_node.find_all('name', 'result')) > 0:
            #    src_node.append('assert result == %r' % (want,))
            if '\nresult = ' in src:
                src += '\nassert str(result) == %r' % (want,)
        func_src = 'def test_%s_%d():\n' % (name.replace('.', '_'), num,) + ut.indent(src)
        autogen_test_src_funcs.append(func_src)

    autogen_test_src = '\n'.join(topimport_list) + '\n\n\n' + '\n\n\n'.join(autogen_test_src_funcs) + '\n'
    from ibeis import tests
    from os.path import join
    moddir = ut.get_module_dir(tests)
    ut.writeto(join(moddir, 'test_autogen_nose_tests.py'), autogen_test_src)


if __name__ == '__main__':
    """
<<<<<<< HEAD
    CommandLine:
        xdoctest -m ibeis.tests.run_tests
    """
    import xdoctest
    xdoctest.doctest_module(__file__)
=======
    Run the unit tests for IBEIS

    Commandline usage: python -m ibeis.tests.run_tests

    """
    import multiprocessing
    multiprocessing.freeze_support()
    run_tests()
>>>>>>> 529486da
<|MERGE_RESOLUTION|>--- conflicted
+++ resolved
@@ -309,13 +309,6 @@
 
 if __name__ == '__main__':
     """
-<<<<<<< HEAD
-    CommandLine:
-        xdoctest -m ibeis.tests.run_tests
-    """
-    import xdoctest
-    xdoctest.doctest_module(__file__)
-=======
     Run the unit tests for IBEIS
 
     Commandline usage: python -m ibeis.tests.run_tests
@@ -323,5 +316,4 @@
     """
     import multiprocessing
     multiprocessing.freeze_support()
-    run_tests()
->>>>>>> 529486da
+    run_tests()