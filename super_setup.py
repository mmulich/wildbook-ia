#!/usr/bin/env python
# -*- coding: utf-8 -*-
"""
Requirements:
    pip install gitpython click ubelt
"""
import re
from os.path import exists
from os.path import join
from os.path import dirname
from os.path import abspath
import ubelt as ub
import functools


class ShellException(Exception):
    """
    Raised when shell returns a non-zero error code
    """


class DirtyRepoError(Exception):
    """
    If the repo is in an unexpected state, its very easy to break things using
    automated scripts. To be safe, we don't do anything. We ensure this by
    raising this error.
    """


def parse_version(package):
    """
    Statically parse the version number from __init__.py

    CommandLine:
        python -c "import setup; print(setup.parse_version('ovharn'))"
    """
    from os.path import dirname, join
    import ast
    init_fpath = join(dirname(__file__), package, '__init__.py')
    with open(init_fpath) as file_:
        sourcecode = file_.read()
    pt = ast.parse(sourcecode)
    class VersionVisitor(ast.NodeVisitor):
        def visit_Assign(self, node):
            for target in node.targets:
                if target.id == '__version__':
                    self.version = node.value.s
    visitor = VersionVisitor()
    visitor.visit(pt)
    return visitor.version


class GitURL(object):
    """
    Represent and transform git urls between protocols defined in [3]_.

    The code in GitURL is largely derived from [1]_ and [2]_.
    Credit to @coala and @FriendCode.

    Note:
        while this code aims to suport protocols defined in [3]_, it is only
        tested for specific use cases and therefore might need to be improved.

    References:
        .. [1] git@github.com:coala/git-url-parse
        .. [2] git@github.com:FriendCode/giturlparse.py
        .. [3] https://git-scm.com/docs/git-clone#URLS

    Example:
        >>> self = GitURL('git@gitlab.kitware.com:computer-vision/netharn.git')
        >>> print(ub.repr2(self.parts()))
        >>> print(self.format('ssh'))
        >>> print(self.format('https'))
        >>> self = GitURL('https://gitlab.kitware.com/computer-vision/netharn.git')
        >>> print(ub.repr2(self.parts()))
        >>> print(self.format('ssh'))
        >>> print(self.format('https'))
    """

    SYNTAX_PATTERNS = {
        # git allows for a url style syntax
        'url': re.compile(r'(?P<transport>\w+://)'
                          r'((?P<user>\w+[^@]*@))?'
                          r'(?P<host>[a-z0-9_.-]+)'
                          r'((?P<port>:[0-9]+))?'
                          r'/(?P<path>.*\.git)'),
        # git allows for ssh style syntax
        'ssh': re.compile(r'(?P<user>\w+[^@]*@)'
                          r'(?P<host>[a-z0-9_.-]+)'
                          r':(?P<path>.*\.git)'),
    }

    r"""
    Ignore:
        # Helper to build the parse pattern regexes
        def named(key, regex):
            return '(?P<{}>{})'.format(key, regex)

        def optional(pat):
            return '({})?'.format(pat)

        parse_patterns = {}
        # Standard url format
        transport = named('transport', r'\w+://')
        user = named('user', r'\w+[^@]*@')
        host = named('host', r'[a-z0-9_.-]+')
        port = named('port', r':[0-9]+')
        path = named('path', r'.*\.git')

        pat = ''.join([transport, optional(user), host, optional(port), '/', path])
        parse_patterns['url'] = pat

        pat = ''.join([user, host, ':', path])
        parse_patterns['ssh'] = pat
        print(ub.repr2(parse_patterns))
    """

    def __init__(self, url):
        self._url = url
        self._parts = None

    def parts(self):
        """
        Parses a GIT URL and returns an info dict.

        Returns:
            dict: info about the url

        Raises:
            Exception : if parsing fails
        """
        info = {
            'syntax': '',
            'host': '',
            'user': '',
            'port': '',
            'path': None,
            'transport': '',
        }

        for syntax, regex in self.SYNTAX_PATTERNS.items():
            match = regex.search(self._url)
            if match:
                info['syntax'] = syntax
                info.update(match.groupdict())
                break
        else:
            raise Exception('Invalid URL {!r}'.format(self._url))

        # change none to empty string
        for k, v in info.items():
            if v is None:
                info[k] = ''
        return info

    def format(self, protocol):
        """
        Change the protocol of the git URL
        """
        parts = self.parts()
        if protocol == 'ssh':
            parts['user'] = 'git@'
            url = ''.join([
                parts['user'], parts['host'], ':', parts['path']
            ])
        else:
            parts['transport'] = protocol + '://'
            parts['port'] = ''
            parts['user'] = ''
            url = ''.join([
                parts['transport'], parts['user'], parts['host'],
                parts['port'], '/', parts['path']
            ])
        return url


class Repo(ub.NiceRepr):
    """
    Abstraction that references a git repository, and is able to manipulate it.

    A common use case is to define a `remote` and a `code_dpath`, which lets
    you check and ensure that the repo is cloned and on a particular branch.
    You can also query its status, and pull, and perform custom git commands.

    Args:
        *args: name, dpath, code_dpath, remotes, remote, branch

    Attributes:
        All names listed in args are attributse. In addition, the class also
        exposes these derived attributes.

        url (URI): where the primary location is

    Example:
        >>> # Here is a simple example referencing ubelt
        >>> from super_setup import *
        >>> import ubelt as ub
        >>> repo = Repo(
        >>>     remote='git@github.com:Erotemic/ubelt.git',
        >>>     code_dpath=ub.ensuredir(ub.expandpath('~/tmp/demo-repos')),
        >>> )
        >>> print('repo = {}'.format(repo))
        >>> repo.check()
        >>> repo.ensure()
        >>> repo.check()
        >>> repo.status()
        >>> repo._cmd('python setup.py build')
        >>> repo._cmd('./run_doctests.sh')
        repo = <Repo('ubelt')>

        >>> # Here is a less simple example referencing ubelt
        >>> from super_setup import *
        >>> import ubelt as ub
        >>> repo = Repo(
        >>>     name='ubelt-local',
        >>>     remote='github',
        >>>     branch='master',
        >>>     remotes={
        >>>         'github': 'git@github.com:Erotemic/ubelt.git',
        >>>         'fakemirror': 'https://gitlab.com/Erotemic/ubelt.git',
        >>>     },
        >>>     code_dpath=ub.ensuredir(ub.expandpath('~/tmp/demo-repos')),
        >>> )
        >>> print('repo = {}'.format(repo))
        >>> repo.ensure()
        >>> repo._cmd('python setup.py build')
        >>> repo._cmd('./run_doctests.sh')
    """

    def __init__(repo, **kwargs):
        repo.name = kwargs.pop('name', None)
        repo.dpath = kwargs.pop('dpath', None)
        repo.code_dpath = kwargs.pop('code_dpath', None)
        repo.remotes = kwargs.pop('remotes', None)
        repo.remote = kwargs.pop('remote', None)
        repo.branch = kwargs.pop('branch', 'master')

        repo._logged_lines = []
        repo._logged_cmds = []

        if repo.remote is None:
            if repo.remotes is None:
                raise ValueError('must specify some remote')
            else:
                if len(repo.remotes) > 1:
                    raise ValueError('remotes are ambiguous, specify one')
                else:
                    repo.remote = ub.peek(repo.remotes)
        else:
            if repo.remotes is None:
                _default_remote = 'origin'
                repo.remotes = {
                    _default_remote: repo.remote
                }
                repo.remote = _default_remote

        repo.url = repo.remotes[repo.remote]

        if repo.name is None:
            suffix = repo.url.split('/')[-1]
            repo.name = suffix.split('.git')[0]

        if repo.dpath is None:
            repo.dpath = join(repo.code_dpath, repo.name)

        repo.pkg_dpath = join(repo.dpath, repo.name)

        for path_attr in ['dpath', 'code_dpath']:
            path = getattr(repo, path_attr)
            if path is not None:
                setattr(repo, path_attr, ub.expandpath(path))

        repo.verbose = kwargs.pop('verbose', 3)
        if kwargs:
            raise ValueError('unknown kwargs = {}'.format(kwargs.keys()))

        repo._pygit = None

    def set_protocol(self, protocol):
        """
        Changes the url protocol to either ssh or https

        Args:
            protocol (str): can be ssh or https
        """
        gurl = GitURL(self.url)
        self.url = gurl.format(protocol)

    def info(repo, msg):
        repo._logged_lines.append(('INFO', 'INFO: ' + msg))
        if repo.verbose >= 1:
            print(msg)

    def debug(repo, msg):
        repo._logged_lines.append(('DEBUG', 'DEBUG: ' + msg))
        if repo.verbose >= 1:
            print(msg)

    def _getlogs(repo):
        return '\n'.join([t[1] for t in repo._logged_lines])

    def __nice__(repo):
        return '{}, branch={}'.format(repo.name, repo.branch)

    def _cmd(repo, command, cwd=ub.NoParam, verbose=ub.NoParam):
        if verbose is ub.NoParam:
            verbose = repo.verbose
        if cwd is ub.NoParam:
            cwd = repo.dpath

        repo._logged_cmds.append((command, cwd))
        repo.debug('Run {!r} in {!r}'.format(command, cwd))

        info = ub.cmd(command, cwd=cwd, verbose=verbose)

        if verbose:
            if info['out'].strip():
                repo.info(info['out'])

            if info['err'].strip():
                repo.debug(info['err'])

        if info['ret'] != 0:
            raise ShellException(ub.repr2(info))
        return info

    @property
    # @ub.memoize_property
    def pygit(repo):
        """ pip install gitpython """
        import git as gitpython
        if repo._pygit is None:
            repo._pygit = gitpython.Repo(repo.dpath)
        return repo._pygit

    def develop(repo):
        devsetup_script_fpath = join(repo.dpath, 'run_developer_setup.sh')
        if not exists(devsetup_script_fpath):
            raise AssertionError('Assume we always have run_developer_setup.sh: repo={!r}'.format(repo))
        repo._cmd(devsetup_script_fpath, cwd=repo.dpath)

    def doctest(repo):
        devsetup_script_fpath = join(repo.dpath, 'run_doctests.sh')
        if not exists(devsetup_script_fpath):
            raise AssertionError('Assume we always have run_doctests.sh: repo={!r}'.format(repo))
        repo._cmd(devsetup_script_fpath, cwd=repo.dpath)

    def clone(repo):
        if exists(repo.dpath):
            raise ValueError('cannot clone into non-empty directory')
        args = '--recursive'
        if repo.branch is not None:
            args += ' -b {}'.format(repo.branch)
        command = 'git clone {args} {url} {dpath}'.format(args=args, url=repo.url, dpath=repo.dpath)
        repo._cmd(command, cwd=repo.code_dpath)

    def _assert_clean(repo):
        if repo.pygit.is_dirty():
            raise DirtyRepoError('The repo={} is dirty'.format(repo))

    def check(repo):
        repo.ensure(dry=True)

    def versions(repo):
        """
        Print current version information
        """
        fmtkw = {}
        fmtkw['pkg'] = parse_version(repo.pkg_dpath) + ','
        fmtkw['sha1'] = repo._cmd('git rev-parse HEAD', verbose=0)['out'].strip()
        try:
            fmtkw['tag'] = repo._cmd('git describe --tags', verbose=0)['out'].strip() + ','
        except ShellException:
            fmtkw['tag'] = '<None>,'
        fmtkw['branch'] = repo.pygit.active_branch.name + ','
        fmtkw['repo'] = repo.name + ','
        repo.info('repo={repo:<14} pkg={pkg:<12} tag={tag:<18} branch={branch:<10} sha1={sha1}'.format(
            **fmtkw))

    def ensure_clone(repo):
        if exists(repo.dpath):
            repo.debug('No need to clone existing repo={}'.format(repo))
        else:
            repo.debug('Clone non-existing repo={}'.format(repo))
            repo.clone()

    def ensure(repo, dry=False):
        """
        Ensure that the repo is checked out on your local machine, that the
        correct branch is checked out, and the upstreams are targeting the
        correct remotes.
        """
        if repo.verbose > 0:
            if dry:
                repo.debug(ub.color_text('Checking {}'.format(repo), 'blue'))
            else:
                repo.debug(ub.color_text('Ensuring {}'.format(repo), 'blue'))

        if not exists(repo.dpath):
            repo.debug('NEED TO CLONE {}'.format(repo))
            if dry:
                return

        repo.ensure_clone()

        repo._assert_clean()

        # Ensure all registered remotes exist
        for remote_name, remote_url in repo.remotes.items():
            try:
                remote = repo.pygit.remotes[remote_name]
                have_urls = list(remote.urls)
                if remote_url not in have_urls:
                    print('WARNING: REMOTE NAME EXIST BUT URL IS NOT {}. '
                          'INSTEAD GOT: {}'.format(remote_url, have_urls))
            except (IndexError):
                try:
                    print('NEED TO ADD REMOTE {}->{} FOR {}'.format(
                        remote_name, remote_url, repo))
                    if not dry:
                        repo._cmd('git remote add {} {}'.format(remote_name, remote_url))
                except ShellException:
                    if remote_name == repo.remote:
                        # Only error if the main remote is not available
                        raise

        # Ensure we have the right remote
        try:
            remote = repo.pygit.remotes[repo.remote]
        except IndexError:
            if not dry:
                raise AssertionError('Something went wrong')
            else:
                remote = None

        if remote is not None:
            try:
                if not remote.exists():
                    raise IndexError
                else:
                    repo.debug('The requested remote={} name exists'.format(remote))
            except IndexError:
                repo.debug('WARNING: remote={} does not exist'.format(remote))
            else:
                if remote.exists():
                    repo.debug('Requested remote does exists')
                    remote_branchnames = [ref.remote_head for ref in remote.refs]
                    if repo.branch not in remote_branchnames:
                        repo.info('Branch name not found in local remote. Attempting to fetch')
                        if dry:
                            repo.info('dry run, not fetching')
                        else:
                            repo._cmd('git fetch {}'.format(remote.name))
                            repo.info('Fetch was successful')
                else:
                    repo.debug('Requested remote does NOT exist')

            # Ensure the remote points to the right place
            if repo.url not in list(remote.urls):
                repo.debug('WARNING: The requested url={} disagrees with remote urls={}'.format(repo.url, list(remote.urls)))

                if dry:
                    repo.info('Dry run, not updating remote url')
                else:
                    repo.info('Updating remote url')
                    repo._cmd('git remote set-url {} {}'.format(repo.remote, repo.url))

            # Ensure we are on the right branch
            if repo.branch != repo.pygit.active_branch.name:
                repo.debug('NEED TO SET BRANCH TO {} for {}'.format(repo.branch, repo))
                try:
                    repo._cmd('git checkout {}'.format(repo.branch))
                except ShellException:
                    repo.debug('Checkout failed. Branch name might be ambiguous. Trying again')
                    try:
                        repo._cmd('git checkout -b {} {}/{}'.format(repo.branch, repo.remote, repo.branch))
                    except ShellException:
                        raise Exception('does the branch exist on the remote?')

            tracking_branch = repo.pygit.active_branch.tracking_branch()
            if tracking_branch is None or tracking_branch.remote_name != repo.remote:
                repo.debug('NEED TO SET UPSTREAM FOR FOR {}'.format(repo))

                try:
                    remote = repo.pygit.remotes[repo.remote]
                    if not remote.exists():
                        raise IndexError
                except IndexError:
                    repo.debug('WARNING: remote={} does not exist'.format(remote))
                else:
                    if remote.exists():
                        remote_branchnames = [ref.remote_head for ref in remote.refs]
                        if repo.branch not in remote_branchnames:
                            if dry:
                                repo.info('Branch name not found in local remote. Dry run, use ensure to attempt to fetch')
                            else:
                                repo.info('Branch name not found in local remote. Attempting to fetch')
                                repo._cmd('git fetch {}'.format(repo.remote))

                                remote_branchnames = [ref.remote_head for ref in remote.refs]
                                if repo.branch not in remote_branchnames:
                                    raise Exception('Branch name still does not exist')

                        if not dry:
                            repo._cmd('git branch --set-upstream-to={remote}/{branch} {branch}'.format(
                                remote=repo.remote, branch=repo.branch
                            ))
                        else:
                            repo.info('Would attempt to set upstream')

        # Print some status
        repo.debug(' * branch = {} -> {}'.format(
            repo.pygit.active_branch.name,
            repo.pygit.active_branch.tracking_branch(),
        ))

    def pull(repo):
        repo._assert_clean()
        repo._cmd('git pull')

    def status(repo):
        repo._cmd('git status')


def worker(repo, funcname, kwargs):
    repo.verbose = 0
    func = getattr(repo, funcname)
    func(**kwargs)
    return repo


class RepoRegistry(ub.NiceRepr):
    def __init__(registery, repos):
        registery.repos = repos

    def __nice__(registery):
        return ub.repr2(registery.repos, si=1, nl=1)

    def apply(registery, funcname, num_workers=0, **kwargs):
        print(ub.color_text('--- APPLY {} ---'.format(funcname), 'white'))
        print(' * num_workers = {!r}'.format(num_workers))

        if num_workers == 0:
            processed_repos = []
            for repo in registery.repos:
                print(ub.color_text('--- REPO = {} ---'.format(repo), 'blue'))
                try:
                    getattr(repo, funcname)(**kwargs)
                except DirtyRepoError:
                    print(ub.color_text('Ignoring dirty repo={}'.format(repo), 'red'))
                processed_repos.append(repo)
        else:
            from concurrent import futures
            # with futures.ThreadPoolExecutor(max_workers=num_workers) as pool:
            with futures.ProcessPoolExecutor(max_workers=num_workers) as pool:
                tasks = []
                for i, repo in enumerate(registery.repos):
                    future = pool.submit(worker, repo, funcname, kwargs)
                    future.repo = repo
                    tasks.append(future)

                processed_repos = []
                for future in futures.as_completed(tasks):
                    repo = future.repo
                    print(ub.color_text('--- REPO = {} ---'.format(repo), 'blue'))
                    try:
                        repo = future.result()
                    except DirtyRepoError:
                        print(ub.color_text('Ignoring dirty repo={}'.format(repo), 'red'))
                    else:
                        print(repo._getlogs())
                    processed_repos.append(repo)

        print(ub.color_text('--- FINISHED APPLY {} ---'.format(funcname), 'white'))

        SHOW_CMDLOG = 1

        if SHOW_CMDLOG:

            print('LOGGED COMMANDS')
            import os
            ORIG_CWD = MY_CWD = os.getcwd()
            for repo in processed_repos:
                print('# --- For repo = {!r} --- '.format(repo))
                for t in repo._logged_cmds:
                    cmd, cwd = t
                    if cwd is None:
                        cwd = os.get_cwd()
                    if cwd != MY_CWD:
                        print('cd ' + ub.shrinkuser(cwd))
                        MY_CWD = cwd
                    print(cmd)
            print('cd ' + ub.shrinkuser(ORIG_CWD))


def determine_code_dpath():
    """
    Returns a good place to put the code for the internal dependencies.

    Returns:
        PathLike: the directory where you want to store your code

    In order, the methods used for determing this are:
        * the `--codedpath` command line flag (may be undocumented in the CLI)
        * the `--codedir` command line flag (may be undocumented in the CLI)
        * the CODE_DPATH environment variable
        * the CODE_DIR environment variable
        * the directory above this script (e.g. if this is in ~/code/repo/super_setup.py then code dir resolves to ~/code)
        * the user's ~/code directory.
    """
    import os
    candidates = [
        ub.argval('--codedir', default=''),
        ub.argval('--codedpath', default=''),
        os.environ.get('CODE_DPATH', ''),
        os.environ.get('CODE_DIR', ''),
    ]
    valid = [c for c in candidates if c != '']
    if len(valid) > 0:
        code_dpath = valid[0]
    else:
        try:
            # This file should be in the top level of a repo, the directory from
            # this file should be the code directory.
            this_fpath = abspath(__file__)
            code_dpath = abspath(dirname(dirname(this_fpath)))
        except NameError:
            code_dpath = ub.expandpath('~/code')

    if not exists(code_dpath):
        code_dpath = ub.expandpath(code_dpath)

    # if CODE_DIR and not exists(CODE_DIR):
    #     import warnings
    #     warnings.warn('environment variable CODE_DIR={!r} was defined, but does not exist'.format(CODE_DIR))

    if not exists(code_dpath):
        raise Exception(ub.codeblock(
            '''
            Please specify a correct code_dir using the CLI or ENV.
            code_dpath={!r} does not exist.
            '''.format(code_dpath)))
    return code_dpath


def make_netharn_registry(remote):
    code_dpath = determine_code_dpath()
    CommonRepo = functools.partial(Repo, code_dpath=code_dpath)
    repos = [
        # The util libs
        CommonRepo(
            name='utool', branch='master', remote=remote,
            remotes={
                'Erotemic': 'git@github.com:Erotemic/utool.git',
                'Wildbook': 'git@github.com:WildbookOrg/utool.git',
            },
        ),
        CommonRepo(
            name='ubelt', branch='master', remote=remote,
            remotes={
                'Erotemic': 'git@github.com:Erotemic/ubelt.git',
                'Wildbook': 'git@github.com:WildbookOrg/ubelt.git',
            },
        ),
        CommonRepo(
            name='vtool_ibeis', branch='master', remote=remote,
            remotes={
                'Erotemic': 'git@github.com:Erotemic/vtool_ibeis.git',
                'Wildbook': 'git@github.com:WildbookOrg/vtool_ibeis.git',
            },
        ),
        CommonRepo(
<<<<<<< HEAD
            name='detecttools_ibeis', branch='master', remote=remote,
            remotes={
                'Wildbook': 'git@github.com:WildbookOrg/detecttools_ibeis.git',
=======
            name='dtool_ibeis', branch='master', remote=remote,
            remotes={
                'Erotemic': 'git@github.com:Erotemic/dtool_ibeis.git',
                'Wildbook': 'git@github.com:WildbookOrg/dtool_ibeis.git',
>>>>>>> 46f9e1de
            },
        ),
        CommonRepo(
            name='plottool_ibeis', branch='master', remote=remote,
            remotes={
                'Erotemic': 'git@github.com:Erotemic/plottool_ibeis.git',
                'Wildbook': 'git@github.com:WildbookOrg/plottool_ibeis.git',
            },
        ),
        CommonRepo(
            name='guitool_ibeis', branch='master', remote=remote,
            remotes={
                'Erotemic': 'git@github.com:Erotemic/guitool_ibeis.git',
                'Wildbook': 'git@github.com:WildbookOrg/guitool_ibeis.git',
            },
        ),
        CommonRepo(
            name='pyflann_ibeis', branch='master', remote=remote,
            remotes={
                'Erotemic': 'git@github.com:Erotemic/pyflann_ibeis.git',
                'Wildbook': 'git@github.com:WildbookOrg/pyflann_ibeis.git',
            },
        ),
        CommonRepo(
            name='pyhesaff', branch='master', remote=remote,
            remotes={
                'Erotemic': 'git@github.com:Erotemic/pyhesaff.git',
                'Wildbook': 'git@github.com:WildbookOrg/pyhesaff.git',
            },
        ),
        CommonRepo(
            name='pydarknet', branch='master', remote=remote,
            remotes={
                'Wildbook': 'git@github.com:WildbookOrg/pydarknet.git',
            },
        ),
        CommonRepo(
            name='pyrf', branch='master', remote=remote,
            remotes={
                'Wildbook': 'git@github.com:WildbookOrg/pyrf.git',
            },
        ),
        CommonRepo(
            name='ibeis', branch='master', remote=remote,
            remotes={
                'Erotemic': 'git@github.com:Erotemic/ibeis.git',
                'Wildbook': 'git@github.com:WildbookOrg/ibeis.git',
            },
        ),
        CommonRepo(
            name='ibeis_cnn', branch='master', remote=remote,
            remotes={
                'Wildbook': 'git@github.com:WildbookOrg/ibeis_cnn.git',
            },
        ),
        CommonRepo(
            name='ibeis_curvrank', branch='master', remote=remote,
            remotes={
                'Wildbook': 'git@github.com:WildbookOrg/ibeis-curvrank-module.git',
            },
        ),
        CommonRepo(
            name='ibeis_deepsense', branch='master', remote=remote,
            remotes={
                'Wildbook': 'git@github.com:WildbookOrg/ibeis-deepsense-module.git',
            },
        ),
        CommonRepo(
            name='ibeis_finfindr', branch='master', remote=remote,
            remotes={
                'Wildbook': 'git@github.com:WildbookOrg/ibeis-finfindr-module.git',
            },
        ),
        CommonRepo(
            name='ibeis_flukematch', branch='master', remote=remote,
            remotes={
                'Wildbook': 'git@github.com:WildbookOrg/ibeis-flukematch-module.git',
            },
        ),
        CommonRepo(
            name='ibeis_kaggle7', branch='master', remote=remote,
            remotes={
                'Wildbook': 'git@github.com:WildbookOrg/ibeis-kaggle7-module.git',
            },
        ),
        CommonRepo(
            name='ibeis_2d_orientation', branch='master', remote=remote,
            remotes={
                'Wildbook': 'git@github.com:WildbookOrg/ibeis-2d-orientation-module.git',
            },
        ),
    ]
    registery = RepoRegistry(repos)
    return registery


def main():
    REMOTE = 'Erotemic'
    REMOTE = 'Wildbook'

    import click
    registery = make_netharn_registry(remote=REMOTE)

    only = ub.argval('--only', default=None)
    if only is not None:
        only = only.split(',')
        registery.repos = [repo for repo in registery.repos if repo.name in only]

    num_workers = int(ub.argval('--workers', default=8))
    if ub.argflag('--serial'):
        num_workers = 0

    protocol = ub.argval('--protocol', None)
    if ub.argflag('--https'):
        protocol = 'https'
    if ub.argflag('--http'):
        protocol = 'http'
    if ub.argflag('--ssh'):
        protocol = 'ssh'

    if protocol is not None:
        for repo in registery.repos:
            repo.set_protocol(protocol)

    default_context_settings = {
        'help_option_names': ['-h', '--help'],
        'allow_extra_args': True,
        'ignore_unknown_options': True}

    @click.group(context_settings=default_context_settings)
    def cli_group():
        pass

    @cli_group.add_command
    @click.command('pull', context_settings=default_context_settings)
    def pull():
        registery.apply('pull', num_workers=num_workers)

    @cli_group.add_command
    @click.command('ensure', context_settings=default_context_settings)
    def ensure():
        """
        Ensure is the live run of "check".
        """
        registery.apply('ensure', num_workers=num_workers)

    @cli_group.add_command
    @click.command('ensure_clone', context_settings=default_context_settings)
    def ensure_clone():
        registery.apply('ensure_clone', num_workers=num_workers)

    @cli_group.add_command
    @click.command('check', context_settings=default_context_settings)
    def check():
        """
        Check is just a dry run of "ensure".
        """
        registery.apply('check', num_workers=num_workers)

    @cli_group.add_command
    @click.command('status', context_settings=default_context_settings)
    def status():
        registery.apply('status', num_workers=num_workers)

    @cli_group.add_command
    @click.command('develop', context_settings=default_context_settings)
    def develop():
        registery.apply('develop', num_workers=0)

    @cli_group.add_command
    @click.command('doctest', context_settings=default_context_settings)
    def doctest():
        registery.apply('doctest')

    @cli_group.add_command
    @click.command('versions', context_settings=default_context_settings)
    def versions():
        registery.apply('versions')

    cli_group()


if __name__ == '__main__':
    main()<|MERGE_RESOLUTION|>--- conflicted
+++ resolved
@@ -670,19 +670,6 @@
             },
         ),
         CommonRepo(
-<<<<<<< HEAD
-            name='detecttools_ibeis', branch='master', remote=remote,
-            remotes={
-                'Wildbook': 'git@github.com:WildbookOrg/detecttools_ibeis.git',
-=======
-            name='dtool_ibeis', branch='master', remote=remote,
-            remotes={
-                'Erotemic': 'git@github.com:Erotemic/dtool_ibeis.git',
-                'Wildbook': 'git@github.com:WildbookOrg/dtool_ibeis.git',
->>>>>>> 46f9e1de
-            },
-        ),
-        CommonRepo(
             name='plottool_ibeis', branch='master', remote=remote,
             remotes={
                 'Erotemic': 'git@github.com:Erotemic/plottool_ibeis.git',
