#!/usr/bin/env python
# -*- coding: utf-8 -*-
"""
Requirements:
    pip install gitpython click ubelt
"""
import re
from os.path import exists
from os.path import join
from os.path import dirname
from os.path import abspath
import ubelt as ub
import functools


class ShellException(Exception):
    """
    Raised when shell returns a non-zero error code
    """


class DirtyRepoError(Exception):
    """
    If the repo is in an unexpected state, its very easy to break things using
    automated scripts. To be safe, we don't do anything. We ensure this by
    raising this error.
    """


def parse_version(package):
    """
    Statically parse the version number from __init__.py

    CommandLine:
        python -c "import setup; print(setup.parse_version('ovharn'))"
    """
    from os.path import dirname, join
    import ast
    init_fpath = join(dirname(__file__), package, '__init__.py')
    with open(init_fpath) as file_:
        sourcecode = file_.read()
    pt = ast.parse(sourcecode)
    class VersionVisitor(ast.NodeVisitor):
        def visit_Assign(self, node):
            for target in node.targets:
                if target.id == '__version__':
                    self.version = node.value.s
    visitor = VersionVisitor()
    visitor.visit(pt)
    return visitor.version


class GitURL(object):
    """
    Represent and transform git urls between protocols defined in [3]_.

    The code in GitURL is largely derived from [1]_ and [2]_.
    Credit to @coala and @FriendCode.

    Note:
        while this code aims to suport protocols defined in [3]_, it is only
        tested for specific use cases and therefore might need to be improved.

    References:
        .. [1] git@github.com:coala/git-url-parse
        .. [2] git@github.com:FriendCode/giturlparse.py
        .. [3] https://git-scm.com/docs/git-clone#URLS

    Example:
        >>> self = GitURL('git@gitlab.kitware.com:computer-vision/netharn.git')
        >>> print(ub.repr2(self.parts()))
        >>> print(self.format('ssh'))
        >>> print(self.format('https'))
        >>> self = GitURL('https://gitlab.kitware.com/computer-vision/netharn.git')
        >>> print(ub.repr2(self.parts()))
        >>> print(self.format('ssh'))
        >>> print(self.format('https'))
    """

    SYNTAX_PATTERNS = {
        # git allows for a url style syntax
        'url': re.compile(r'(?P<transport>\w+://)'
                          r'((?P<user>\w+[^@]*@))?'
                          r'(?P<host>[a-z0-9_.-]+)'
                          r'((?P<port>:[0-9]+))?'
                          r'/(?P<path>.*\.git)'),
        # git allows for ssh style syntax
        'ssh': re.compile(r'(?P<user>\w+[^@]*@)'
                          r'(?P<host>[a-z0-9_.-]+)'
                          r':(?P<path>.*\.git)'),
    }

    r"""
    Ignore:
        # Helper to build the parse pattern regexes
        def named(key, regex):
            return '(?P<{}>{})'.format(key, regex)

        def optional(pat):
            return '({})?'.format(pat)

        parse_patterns = {}
        # Standard url format
        transport = named('transport', r'\w+://')
        user = named('user', r'\w+[^@]*@')
        host = named('host', r'[a-z0-9_.-]+')
        port = named('port', r':[0-9]+')
        path = named('path', r'.*\.git')

        pat = ''.join([transport, optional(user), host, optional(port), '/', path])
        parse_patterns['url'] = pat

        pat = ''.join([user, host, ':', path])
        parse_patterns['ssh'] = pat
        print(ub.repr2(parse_patterns))
    """

    def __init__(self, url):
        self._url = url
        self._parts = None

    def parts(self):
        """
        Parses a GIT URL and returns an info dict.

        Returns:
            dict: info about the url

        Raises:
            Exception : if parsing fails
        """
        info = {
            'syntax': '',
            'host': '',
            'user': '',
            'port': '',
            'path': None,
            'transport': '',
        }

        for syntax, regex in self.SYNTAX_PATTERNS.items():
            match = regex.search(self._url)
            if match:
                info['syntax'] = syntax
                info.update(match.groupdict())
                break
        else:
            raise Exception('Invalid URL {!r}'.format(self._url))

        # change none to empty string
        for k, v in info.items():
            if v is None:
                info[k] = ''
        return info

    def format(self, protocol):
        """
        Change the protocol of the git URL
        """
        parts = self.parts()
        if protocol == 'ssh':
            parts['user'] = 'git@'
            url = ''.join([
                parts['user'], parts['host'], ':', parts['path']
            ])
        else:
            parts['transport'] = protocol + '://'
            parts['port'] = ''
            parts['user'] = ''
            url = ''.join([
                parts['transport'], parts['user'], parts['host'],
                parts['port'], '/', parts['path']
            ])
        return url


class Repo(ub.NiceRepr):
    """
    Abstraction that references a git repository, and is able to manipulate it.

    A common use case is to define a `remote` and a `code_dpath`, which lets
    you check and ensure that the repo is cloned and on a particular branch.
    You can also query its status, and pull, and perform custom git commands.

    Args:
        *args: name, dpath, code_dpath, remotes, remote, branch

    Attributes:
        All names listed in args are attributse. In addition, the class also
        exposes these derived attributes.

        url (URI): where the primary location is

    Example:
        >>> # Here is a simple example referencing ubelt
        >>> from super_setup import *
        >>> import ubelt as ub
        >>> repo = Repo(
        >>>     remote='git@github.com:Erotemic/ubelt.git',
        >>>     code_dpath=ub.ensuredir(ub.expandpath('~/tmp/demo-repos')),
        >>> )
        >>> print('repo = {}'.format(repo))
        >>> repo.check()
        >>> repo.ensure()
        >>> repo.check()
        >>> repo.status()
        >>> repo._cmd('python setup.py build')
        >>> repo._cmd('./run_doctests.sh')
        repo = <Repo('ubelt')>

        >>> # Here is a less simple example referencing ubelt
        >>> from super_setup import *
        >>> import ubelt as ub
        >>> repo = Repo(
        >>>     name='ubelt-local',
        >>>     remote='github',
        >>>     branch='master',
        >>>     remotes={
        >>>         'github': 'git@github.com:Erotemic/ubelt.git',
        >>>         'fakemirror': 'https://gitlab.com/Erotemic/ubelt.git',
        >>>     },
        >>>     code_dpath=ub.ensuredir(ub.expandpath('~/tmp/demo-repos')),
        >>> )
        >>> print('repo = {}'.format(repo))
        >>> repo.ensure()
        >>> repo._cmd('python setup.py build')
        >>> repo._cmd('./run_doctests.sh')
    """

    def __init__(repo, **kwargs):
        repo.name = kwargs.pop('name', None)
        repo.dpath = kwargs.pop('dpath', None)
        repo.code_dpath = kwargs.pop('code_dpath', None)
        repo.remotes = kwargs.pop('remotes', None)
        repo.remote = kwargs.pop('remote', None)
        repo.branch = kwargs.pop('branch', 'master')

        repo._logged_lines = []
        repo._logged_cmds = []

        if repo.remote is None:
            if repo.remotes is None:
                raise ValueError('must specify some remote')
            else:
                if len(repo.remotes) > 1:
                    raise ValueError('remotes are ambiguous, specify one')
                else:
                    repo.remote = ub.peek(repo.remotes)
        else:
            if repo.remotes is None:
                _default_remote = 'origin'
                repo.remotes = {
                    _default_remote: repo.remote
                }
                repo.remote = _default_remote

        repo.url = repo.remotes[repo.remote]

        if repo.name is None:
            suffix = repo.url.split('/')[-1]
            repo.name = suffix.split('.git')[0]

        if repo.dpath is None:
            repo.dpath = join(repo.code_dpath, repo.name)

        repo.pkg_dpath = join(repo.dpath, repo.name)

        for path_attr in ['dpath', 'code_dpath']:
            path = getattr(repo, path_attr)
            if path is not None:
                setattr(repo, path_attr, ub.expandpath(path))

        repo.verbose = kwargs.pop('verbose', 3)
        if kwargs:
            raise ValueError('unknown kwargs = {}'.format(kwargs.keys()))

        repo._pygit = None

    def set_protocol(self, protocol):
        """
        Changes the url protocol to either ssh or https

        Args:
            protocol (str): can be ssh or https
        """
        gurl = GitURL(self.url)
        self.url = gurl.format(protocol)

    def info(repo, msg):
        repo._logged_lines.append(('INFO', 'INFO: ' + msg))
        if repo.verbose >= 1:
            print(msg)

    def debug(repo, msg):
        repo._logged_lines.append(('DEBUG', 'DEBUG: ' + msg))
        if repo.verbose >= 1:
            print(msg)

    def _getlogs(repo):
        return '\n'.join([t[1] for t in repo._logged_lines])

    def __nice__(repo):
        return '{}, branch={}'.format(repo.name, repo.branch)

    def _cmd(repo, command, cwd=ub.NoParam, verbose=ub.NoParam):
        if verbose is ub.NoParam:
            verbose = repo.verbose
        if cwd is ub.NoParam:
            cwd = repo.dpath

        repo._logged_cmds.append((command, cwd))
        repo.debug('Run {!r} in {!r}'.format(command, cwd))

        info = ub.cmd(command, cwd=cwd, verbose=verbose)

        if verbose:
            if info['out'].strip():
                repo.info(info['out'])

            if info['err'].strip():
                repo.debug(info['err'])

        if info['ret'] != 0:
            raise ShellException(ub.repr2(info))
        return info

    @property
    # @ub.memoize_property
    def pygit(repo):
        """ pip install gitpython """
        import git as gitpython
        if repo._pygit is None:
            repo._pygit = gitpython.Repo(repo.dpath)
        return repo._pygit

    def develop(repo):
        devsetup_script_fpath = join(repo.dpath, 'run_developer_setup.sh')
        if not exists(devsetup_script_fpath):
            raise AssertionError('Assume we always have run_developer_setup.sh: repo={!r}'.format(repo))
        repo._cmd(devsetup_script_fpath, cwd=repo.dpath)

    def doctest(repo):
        devsetup_script_fpath = join(repo.dpath, 'run_doctests.sh')
        if not exists(devsetup_script_fpath):
            raise AssertionError('Assume we always have run_doctests.sh: repo={!r}'.format(repo))
        repo._cmd(devsetup_script_fpath, cwd=repo.dpath)

    def clone(repo):
        if exists(repo.dpath):
            raise ValueError('cannot clone into non-empty directory')
        args = '--recursive'
        if repo.branch is not None:
            args += ' -b {}'.format(repo.branch)
        command = 'git clone {args} {url} {dpath}'.format(args=args, url=repo.url, dpath=repo.dpath)
        repo._cmd(command, cwd=repo.code_dpath)

    def _assert_clean(repo):
        if repo.pygit.is_dirty():
            raise DirtyRepoError('The repo={} is dirty'.format(repo))

    def check(repo):
        repo.ensure(dry=True)

    def versions(repo):
        """
        Print current version information
        """
        fmtkw = {}
        fmtkw['pkg'] = parse_version(repo.pkg_dpath) + ','
        fmtkw['sha1'] = repo._cmd('git rev-parse HEAD', verbose=0)['out'].strip()
        try:
            fmtkw['tag'] = repo._cmd('git describe --tags', verbose=0)['out'].strip() + ','
        except ShellException:
            fmtkw['tag'] = '<None>,'
        fmtkw['branch'] = repo.pygit.active_branch.name + ','
        fmtkw['repo'] = repo.name + ','
        repo.info('repo={repo:<14} pkg={pkg:<12} tag={tag:<18} branch={branch:<10} sha1={sha1}'.format(
            **fmtkw))

    def ensure_clone(repo):
        if exists(repo.dpath):
            repo.debug('No need to clone existing repo={}'.format(repo))
        else:
            repo.debug('Clone non-existing repo={}'.format(repo))
            repo.clone()

    def ensure(repo, dry=False):
        """
        Ensure that the repo is checked out on your local machine, that the
        correct branch is checked out, and the upstreams are targeting the
        correct remotes.
        """
        if repo.verbose > 0:
            if dry:
                repo.debug(ub.color_text('Checking {}'.format(repo), 'blue'))
            else:
                repo.debug(ub.color_text('Ensuring {}'.format(repo), 'blue'))

        if not exists(repo.dpath):
            repo.debug('NEED TO CLONE {}'.format(repo))
            if dry:
                return

        repo.ensure_clone()

        repo._assert_clean()

        # Ensure all registered remotes exist
        for remote_name, remote_url in repo.remotes.items():
            try:
                remote = repo.pygit.remotes[remote_name]
                have_urls = list(remote.urls)
                if remote_url not in have_urls:
                    print('WARNING: REMOTE NAME EXIST BUT URL IS NOT {}. '
                          'INSTEAD GOT: {}'.format(remote_url, have_urls))
            except (IndexError):
                try:
                    print('NEED TO ADD REMOTE {}->{} FOR {}'.format(
                        remote_name, remote_url, repo))
                    if not dry:
                        repo._cmd('git remote add {} {}'.format(remote_name, remote_url))
                except ShellException:
                    if remote_name == repo.remote:
                        # Only error if the main remote is not available
                        raise

        # Ensure we have the right remote
        try:
            remote = repo.pygit.remotes[repo.remote]
        except IndexError:
            if not dry:
                raise AssertionError('Something went wrong')
            else:
                remote = None

        if remote is not None:
            try:
                if not remote.exists():
                    raise IndexError
                else:
                    repo.debug('The requested remote={} name exists'.format(remote))
            except IndexError:
                repo.debug('WARNING: remote={} does not exist'.format(remote))
            else:
                if remote.exists():
                    repo.debug('Requested remote does exists')
                    remote_branchnames = [ref.remote_head for ref in remote.refs]
                    if repo.branch not in remote_branchnames:
                        repo.info('Branch name not found in local remote. Attempting to fetch')
                        if dry:
                            repo.info('dry run, not fetching')
                        else:
                            repo._cmd('git fetch {}'.format(remote.name))
                            repo.info('Fetch was successful')
                else:
                    repo.debug('Requested remote does NOT exist')

            # Ensure the remote points to the right place
            if repo.url not in list(remote.urls):
                repo.debug('WARNING: The requested url={} disagrees with remote urls={}'.format(repo.url, list(remote.urls)))

                if dry:
                    repo.info('Dry run, not updating remote url')
                else:
                    repo.info('Updating remote url')
                    repo._cmd('git remote set-url {} {}'.format(repo.remote, repo.url))

            # Ensure we are on the right branch
            if repo.branch != repo.pygit.active_branch.name:
                repo.debug('NEED TO SET BRANCH TO {} for {}'.format(repo.branch, repo))
                try:
                    repo._cmd('git checkout {}'.format(repo.branch))
                except ShellException:
                    repo.debug('Checkout failed. Branch name might be ambiguous. Trying again')
                    try:
                        repo._cmd('git checkout -b {} {}/{}'.format(repo.branch, repo.remote, repo.branch))
                    except ShellException:
                        raise Exception('does the branch exist on the remote?')

            tracking_branch = repo.pygit.active_branch.tracking_branch()
            if tracking_branch is None or tracking_branch.remote_name != repo.remote:
                repo.debug('NEED TO SET UPSTREAM FOR FOR {}'.format(repo))

                try:
                    remote = repo.pygit.remotes[repo.remote]
                    if not remote.exists():
                        raise IndexError
                except IndexError:
                    repo.debug('WARNING: remote={} does not exist'.format(remote))
                else:
                    if remote.exists():
                        remote_branchnames = [ref.remote_head for ref in remote.refs]
                        if repo.branch not in remote_branchnames:
                            if dry:
                                repo.info('Branch name not found in local remote. Dry run, use ensure to attempt to fetch')
                            else:
                                repo.info('Branch name not found in local remote. Attempting to fetch')
                                repo._cmd('git fetch {}'.format(repo.remote))

                                remote_branchnames = [ref.remote_head for ref in remote.refs]
                                if repo.branch not in remote_branchnames:
                                    raise Exception('Branch name still does not exist')

                        if not dry:
                            repo._cmd('git branch --set-upstream-to={remote}/{branch} {branch}'.format(
                                remote=repo.remote, branch=repo.branch
                            ))
                        else:
                            repo.info('Would attempt to set upstream')

        # Print some status
        repo.debug(' * branch = {} -> {}'.format(
            repo.pygit.active_branch.name,
            repo.pygit.active_branch.tracking_branch(),
        ))

    def pull(repo):
        repo._assert_clean()
        repo._cmd('git pull')

    def status(repo):
        repo._cmd('git status')


def worker(repo, funcname, kwargs):
    repo.verbose = 0
    func = getattr(repo, funcname)
    func(**kwargs)
    return repo


class RepoRegistry(ub.NiceRepr):
    def __init__(registery, repos):
        registery.repos = repos

    def __nice__(registery):
        return ub.repr2(registery.repos, si=1, nl=1)

    def apply(registery, funcname, num_workers=0, **kwargs):
        print(ub.color_text('--- APPLY {} ---'.format(funcname), 'white'))
        print(' * num_workers = {!r}'.format(num_workers))

        if num_workers == 0:
            processed_repos = []
            for repo in registery.repos:
                print(ub.color_text('--- REPO = {} ---'.format(repo), 'blue'))
                try:
                    getattr(repo, funcname)(**kwargs)
                except DirtyRepoError:
                    print(ub.color_text('Ignoring dirty repo={}'.format(repo), 'red'))
                processed_repos.append(repo)
        else:
            from concurrent import futures
            # with futures.ThreadPoolExecutor(max_workers=num_workers) as pool:
            with futures.ProcessPoolExecutor(max_workers=num_workers) as pool:
                tasks = []
                for i, repo in enumerate(registery.repos):
                    future = pool.submit(worker, repo, funcname, kwargs)
                    future.repo = repo
                    tasks.append(future)

                processed_repos = []
                for future in futures.as_completed(tasks):
                    repo = future.repo
                    print(ub.color_text('--- REPO = {} ---'.format(repo), 'blue'))
                    try:
                        repo = future.result()
                    except DirtyRepoError:
                        print(ub.color_text('Ignoring dirty repo={}'.format(repo), 'red'))
                    else:
                        print(repo._getlogs())
                    processed_repos.append(repo)

        print(ub.color_text('--- FINISHED APPLY {} ---'.format(funcname), 'white'))

        SHOW_CMDLOG = 1

        if SHOW_CMDLOG:

            print('LOGGED COMMANDS')
            import os
            ORIG_CWD = MY_CWD = os.getcwd()
            for repo in processed_repos:
                print('# --- For repo = {!r} --- '.format(repo))
                for t in repo._logged_cmds:
                    cmd, cwd = t
                    if cwd is None:
                        cwd = os.get_cwd()
                    if cwd != MY_CWD:
                        print('cd ' + ub.shrinkuser(cwd))
                        MY_CWD = cwd
                    print(cmd)
            print('cd ' + ub.shrinkuser(ORIG_CWD))


def determine_code_dpath():
    """
    Returns a good place to put the code for the internal dependencies.

    Returns:
        PathLike: the directory where you want to store your code

    In order, the methods used for determing this are:
        * the `--codedpath` command line flag (may be undocumented in the CLI)
        * the `--codedir` command line flag (may be undocumented in the CLI)
        * the CODE_DPATH environment variable
        * the CODE_DIR environment variable
        * the directory above this script (e.g. if this is in ~/code/repo/super_setup.py then code dir resolves to ~/code)
        * the user's ~/code directory.
    """
    import os
    candidates = [
        ub.argval('--codedir', default=''),
        ub.argval('--codedpath', default=''),
        os.environ.get('CODE_DPATH', ''),
        os.environ.get('CODE_DIR', ''),
    ]
    valid = [c for c in candidates if c != '']
    if len(valid) > 0:
        code_dpath = valid[0]
    else:
        try:
            # This file should be in the top level of a repo, the directory from
            # this file should be the code directory.
            this_fpath = abspath(__file__)
            code_dpath = abspath(dirname(dirname(this_fpath)))
        except NameError:
            code_dpath = ub.expandpath('~/code')

    if not exists(code_dpath):
        code_dpath = ub.expandpath(code_dpath)

    # if CODE_DIR and not exists(CODE_DIR):
    #     import warnings
    #     warnings.warn('environment variable CODE_DIR={!r} was defined, but does not exist'.format(CODE_DIR))

    if not exists(code_dpath):
        raise Exception(ub.codeblock(
            '''
            Please specify a correct code_dir using the CLI or ENV.
            code_dpath={!r} does not exist.
            '''.format(code_dpath)))
    return code_dpath


def make_netharn_registry(remote):
    code_dpath = determine_code_dpath()
    CommonRepo = functools.partial(Repo, code_dpath=code_dpath)
    repos = [
        # The util libs
        CommonRepo(
            name='utool', branch='master', remote=remote,
            remotes={
                'Erotemic': 'git@github.com:Erotemic/utool.git',
                'Wildbook': 'git@github.com:WildbookOrg/utool.git',
            },
        ),
        CommonRepo(
            name='ubelt', branch='master', remote=remote,
            remotes={
                'Erotemic': 'git@github.com:Erotemic/ubelt.git',
                'Wildbook': 'git@github.com:WildbookOrg/ubelt.git',
            },
        ),
        CommonRepo(
            name='vtool_ibeis', branch='master', remote=remote,
            remotes={
                'Erotemic': 'git@github.com:Erotemic/vtool_ibeis.git',
                'Wildbook': 'git@github.com:WildbookOrg/vtool_ibeis.git',
            },
        ),
        CommonRepo(
<<<<<<< HEAD
            name='dtool_ibeis', branch='master', remote=remote,
            remotes={
                'Erotemic': 'git@github.com:Erotemic/dtool_ibeis.git',
                'Wildbook': 'git@github.com:WildbookOrg/dtool_ibeis.git',
            },
        ),
        CommonRepo(
            name='detecttools_ibeis', branch='master', remote=remote,
            remotes={
                'Wildbook': 'git@github.com:WildbookOrg/detecttools_ibeis.git',
=======
            name='plottool_ibeis', branch='master', remote=remote,
            remotes={
                'Erotemic': 'git@github.com:Erotemic/plottool_ibeis.git',
                'Wildbook': 'git@github.com:WildbookOrg/plottool_ibeis.git',
>>>>>>> fb75fec3
            },
        ),
        CommonRepo(
            name='guitool_ibeis', branch='master', remote=remote,
            remotes={
                'Erotemic': 'git@github.com:Erotemic/guitool_ibeis.git',
                'Wildbook': 'git@github.com:WildbookOrg/guitool_ibeis.git',
            },
        ),
        CommonRepo(
            name='pyflann_ibeis', branch='master', remote=remote,
            remotes={
                'Erotemic': 'git@github.com:Erotemic/pyflann_ibeis.git',
                'Wildbook': 'git@github.com:WildbookOrg/pyflann_ibeis.git',
            },
        ),
        CommonRepo(
            name='pyhesaff', branch='master', remote=remote,
            remotes={
                'Erotemic': 'git@github.com:Erotemic/pyhesaff.git',
                'Wildbook': 'git@github.com:WildbookOrg/pyhesaff.git',
            },
        ),
        CommonRepo(
            name='pydarknet', branch='master', remote=remote,
            remotes={
                'Wildbook': 'git@github.com:WildbookOrg/pydarknet.git',
            },
        ),
        CommonRepo(
            name='pyrf', branch='master', remote=remote,
            remotes={
                'Wildbook': 'git@github.com:WildbookOrg/pyrf.git',
            },
        ),
        CommonRepo(
            name='ibeis', branch='master', remote=remote,
            remotes={
                'Erotemic': 'git@github.com:Erotemic/ibeis.git',
                'Wildbook': 'git@github.com:WildbookOrg/ibeis.git',
            },
        ),
        CommonRepo(
            name='ibeis_cnn', branch='master', remote=remote,
            remotes={
                'Wildbook': 'git@github.com:WildbookOrg/ibeis_cnn.git',
            },
        ),
        CommonRepo(
            name='ibeis_curvrank', branch='master', remote=remote,
            remotes={
                'Wildbook': 'git@github.com:WildbookOrg/ibeis-curvrank-module.git',
            },
        ),
        CommonRepo(
            name='ibeis_deepsense', branch='master', remote=remote,
            remotes={
                'Wildbook': 'git@github.com:WildbookOrg/ibeis-deepsense-module.git',
            },
        ),
        CommonRepo(
            name='ibeis_finfindr', branch='master', remote=remote,
            remotes={
                'Wildbook': 'git@github.com:WildbookOrg/ibeis-finfindr-module.git',
            },
        ),
        CommonRepo(
            name='ibeis_flukematch', branch='master', remote=remote,
            remotes={
                'Wildbook': 'git@github.com:WildbookOrg/ibeis-flukematch-module.git',
            },
        ),
        CommonRepo(
            name='ibeis_kaggle7', branch='master', remote=remote,
            remotes={
                'Wildbook': 'git@github.com:WildbookOrg/ibeis-kaggle7-module.git',
            },
        ),
        CommonRepo(
            name='ibeis_2d_orientation', branch='master', remote=remote,
            remotes={
                'Wildbook': 'git@github.com:WildbookOrg/ibeis-2d-orientation-module.git',
            },
        ),
    ]
    registery = RepoRegistry(repos)
    return registery


def main():
    REMOTE = 'Erotemic'
    REMOTE = 'Wildbook'

    import click
    registery = make_netharn_registry(remote=REMOTE)

    only = ub.argval('--only', default=None)
    if only is not None:
        only = only.split(',')
        registery.repos = [repo for repo in registery.repos if repo.name in only]

    num_workers = int(ub.argval('--workers', default=8))
    if ub.argflag('--serial'):
        num_workers = 0

    protocol = ub.argval('--protocol', None)
    if ub.argflag('--https'):
        protocol = 'https'
    if ub.argflag('--http'):
        protocol = 'http'
    if ub.argflag('--ssh'):
        protocol = 'ssh'

    if protocol is not None:
        for repo in registery.repos:
            repo.set_protocol(protocol)

    default_context_settings = {
        'help_option_names': ['-h', '--help'],
        'allow_extra_args': True,
        'ignore_unknown_options': True}

    @click.group(context_settings=default_context_settings)
    def cli_group():
        pass

    @cli_group.add_command
    @click.command('pull', context_settings=default_context_settings)
    def pull():
        registery.apply('pull', num_workers=num_workers)

    @cli_group.add_command
    @click.command('ensure', context_settings=default_context_settings)
    def ensure():
        """
        Ensure is the live run of "check".
        """
        registery.apply('ensure', num_workers=num_workers)

    @cli_group.add_command
    @click.command('ensure_clone', context_settings=default_context_settings)
    def ensure_clone():
        registery.apply('ensure_clone', num_workers=num_workers)

    @cli_group.add_command
    @click.command('check', context_settings=default_context_settings)
    def check():
        """
        Check is just a dry run of "ensure".
        """
        registery.apply('check', num_workers=num_workers)

    @cli_group.add_command
    @click.command('status', context_settings=default_context_settings)
    def status():
        registery.apply('status', num_workers=num_workers)

    @cli_group.add_command
    @click.command('develop', context_settings=default_context_settings)
    def develop():
        registery.apply('develop', num_workers=0)

    @cli_group.add_command
    @click.command('doctest', context_settings=default_context_settings)
    def doctest():
        registery.apply('doctest')

    @cli_group.add_command
    @click.command('versions', context_settings=default_context_settings)
    def versions():
        registery.apply('versions')

    cli_group()


if __name__ == '__main__':
    main()<|MERGE_RESOLUTION|>--- conflicted
+++ resolved
@@ -670,26 +670,6 @@
             },
         ),
         CommonRepo(
-<<<<<<< HEAD
-            name='dtool_ibeis', branch='master', remote=remote,
-            remotes={
-                'Erotemic': 'git@github.com:Erotemic/dtool_ibeis.git',
-                'Wildbook': 'git@github.com:WildbookOrg/dtool_ibeis.git',
-            },
-        ),
-        CommonRepo(
-            name='detecttools_ibeis', branch='master', remote=remote,
-            remotes={
-                'Wildbook': 'git@github.com:WildbookOrg/detecttools_ibeis.git',
-=======
-            name='plottool_ibeis', branch='master', remote=remote,
-            remotes={
-                'Erotemic': 'git@github.com:Erotemic/plottool_ibeis.git',
-                'Wildbook': 'git@github.com:WildbookOrg/plottool_ibeis.git',
->>>>>>> fb75fec3
-            },
-        ),
-        CommonRepo(
             name='guitool_ibeis', branch='master', remote=remote,
             remotes={
                 'Erotemic': 'git@github.com:Erotemic/guitool_ibeis.git',
