FROM wildme/ibeis-provision:latest as org.wildme.ibeis.build

MAINTAINER Wild Me <dev@wildme.org>

ARG BRANCH=next
ARG AZURE_DEVOPS_CACHEBUSTER=0

RUN echo "ARGS BRANCH=${BRANCH}"
RUN echo "ARGS AZURE_DEVOPS_CACHEBUSTER=${AZURE_DEVOPS_CACHEBUSTER}"

RUN git config --global user.email "dev@wildme.org" \
 && git config --global user.name "Wild Me Development Nightly Build (Azure CI)"

# TODO Temporarily disabled: Checkout latest version of all other repos
#RUN cd /ibeis/ibeis \
# && /virtualenv/env3/bin/python super_setup.py pull \
# && /virtualenv/env3/bin/python super_setup.py pull

RUN cd /ibeis/ibeis-curvrank-module/ibeis_curvrank/ \
 && rm -rf __init__.py \
 && git pull \
 && cd /ibeis/ibeis-kaggle7-module/ibeis_kaggle7/ \
 && git pull

RUN cd /ibeis/ibeis \
 && git checkout ${BRANCH} \
 && git pull \
 && cd /ibeis/ibeis_cnn \
 && git checkout ${BRANCH} \
 && git pull

<<<<<<< HEAD
RUN cd /ibeis/detecttools \
=======
RUN cd /ibeis/dtool \
>>>>>>> 46f9e1de
 && rm -rf .git \
 && cd /ibeis/ibeis_cnn \
 && rm -rf .git \
 && cd /ibeis/guitool \
 && rm -rf .git \
 && cd /ibeis/hesaff \
 && rm -rf .git \
 && cd /ibeis/lightnet \
 && rm -rf .git \
 && cd /ibeis/brambox \
 && rm -rf .git \
 && cd /ibeis/ibeis-flukematch-module \
 && rm -rf .git \
 && cd /ibeis/ibeis-curvrank-module/ibeis_curvrank \
 && rm -rf .git \
 && cd /ibeis/ibeis-curvrank-module \
 && rm -rf .git \
 && cd /ibeis/ibeis-deepsense-module \
 && rm -rf .git \
 && cd /ibeis/ibeis-finfindr-module \
 && rm -rf .git \
 && cd /ibeis/ibeis-kaggle7-module/ibeis_kaggle7 \
 && rm -rf .git \
 && cd /ibeis/ibeis-kaggle7-module \
 && rm -rf .git \
 && cd /ibeis/ibeis-2d-orientation-module/ibeis_2d_orientation \
 && rm -rf .git \
 && cd /ibeis/ibeis-2d-orientation-module \
 && rm -rf .git \
 && cd /ibeis/plottool \
 && rm -rf .git \
 && cd /ibeis/pydarknet \
 && rm -rf .git \
 && cd /ibeis/pyrf \
 && rm -rf .git \
 && cd /ibeis/ubelt \
 && rm -rf .git \
 && cd /ibeis/utool \
 && rm -rf .git \
 && cd /ibeis/vtool \
 && rm -rf .git \
 && cd /ibeis/ibeis \
 && rm -rf .git

RUN /virtualenv/env3/bin/pip uninstall -y opencv-python opencv-python-headless

##########################################################################################
FROM wildme.azurecr.io/ibeis/base:latest as org.wildme.ibeis.install

COPY --from=org.wildme.ibeis.build /virtualenv /virtualenv

COPY --from=org.wildme.ibeis.build /ibeis /ibeis

RUN ln -s /virtualenv/env3/lib/libgpuarray.so     /usr/lib/libgpuarray.so \
 && ln -s /virtualenv/env3/lib/libgpuarray.so.3   /usr/lib/libgpuarray.so.3 \
 && ln -s /virtualenv/env3/lib/libgpuarray.so.3.0 /usr/lib/libgpuarray.so.3.0

# Add theano configuration file
ADD ./provision/_config/theanorc /root/.theanorc

# Add Boto configuration file for access to AWS S3 storage with this container
ADD ./provision/_config/boto.cfg /etc/boto.cfg

# Add embed script for python development
ADD ./provision/_config/embed.sh /bin/embed

# Add Python health check
ADD ./provision/_config/healthcheck.py /bin/healthcheck.py

RUN mkdir /data

VOLUME /data

RUN /virtualenv/env3/bin/python /ibeis/ibeis/dev.py --set-workdir /data

##########################################################################################
FROM org.wildme.ibeis.install as org.wildme.ibeis.deploy

ENTRYPOINT ["/virtualenv/env3/bin/python", "/ibeis/ibeis/dev.py", "--dbdir", "/data/docker", "--logdir", "/data/docker/_ibsdb/_ibeis_logs/", "--web", "--port", "5000", "--web-deterministic-ports", "--containerized", "--cpudark", "--production"]

# Ports for the frontend web server
EXPOSE 5000

HEALTHCHECK --interval=2m --timeout=2m --retries=10 --start-period=1h  \
  CMD /virtualenv/env3/bin/python /bin/healthcheck.py

LABEL autoheal=true

STOPSIGNAL SIGTERM

##########################################################################################
FROM org.wildme.ibeis.deploy as org.wildme.ibeis.configure

CMD []<|MERGE_RESOLUTION|>--- conflicted
+++ resolved
@@ -29,13 +29,7 @@
  && git checkout ${BRANCH} \
  && git pull
 
-<<<<<<< HEAD
-RUN cd /ibeis/detecttools \
-=======
-RUN cd /ibeis/dtool \
->>>>>>> 46f9e1de
- && rm -rf .git \
- && cd /ibeis/ibeis_cnn \
+RUN cd /ibeis/ibeis_cnn \
  && rm -rf .git \
  && cd /ibeis/guitool \
  && rm -rf .git \
