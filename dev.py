#!/usr/bin/env python
"""
This is a hacky script meant to be run interactively
"""
# TODO: ADD COPYRIGHT TAG
from __future__ import absolute_import, division, print_function
import multiprocessing
# Dev
from _devscript import devcmd,  DEVCMD_FUNCTIONS
import ibeis
if __name__ == '__main__':
    multiprocessing.freeze_support()
    ibeis._preload()
    from ibeis.dev.all_imports import *  # NOQA
from _devcmds_ibeis import *  # NOQA
# Tools
from plottool import draw_func2 as df2
# IBEIS
from ibeis.dev import main_helpers
from ibeis.dev import dbinfo
from ibeis.viz import interact
from ibeis.dev import experiment_configs
from ibeis.dev import experiment_harness
from ibeis.dev import results_all
import utool
print, print_, printDBG, rrr, profile = utool.inject(__name__, '[dev]', DEBUG=False)

if not 'back' in vars():
    back = None


dbinfo.rrr()
#--------------------
# RUN DEV EXPERIMENTS
#--------------------


#@utool.indent_decor('[dev]')
@profile
def run_experiments(ibs, qrid_list):
    print('\n')
    print('==========================')
    print('RUN INVESTIGATIONS %s' % ibs.get_dbname())
    print('==========================')
    input_test_list = params.args.tests[:]
    print('input_test_list = %r' % (input_test_list,))
    # fnum = 1

    valid_test_list = []  # build list for printing in case of failure
    valid_test_helpstr_list = []  # for printing

    def intest(*args, **kwargs):
        helpstr = kwargs.get('help', '')
        valid_test_helpstr_list.append('   -t ' + ', '.join(args) + helpstr)
        for testname in args:
            valid_test_list.append(testname)
            ret = testname in input_test_list
            if ret:
                input_test_list.remove(testname)
                print('+===================')
                print('| running testname = %s' % (args,))
                return ret
        return False

    valid_test_helpstr_list.append('    # --- Simple Tests ---')

    if intest('export'):
        export(ibs)
    if intest('info'):
        print(ibs.get_infostr())
    if intest('dbinfo'):
        dbinfo.get_dbinfo(ibs)
    if intest('printcfg'):
        printcfg(ibs)
    if intest('tables'):
        ibs.print_tables()
    if intest('imgtbl'):
        ibs.print_image_table()

    valid_test_helpstr_list.append('    # --- Decor Tests ---')

    # Run decorated functions
    for (func_aliases, func) in DEVCMD_FUNCTIONS:
        if intest(*func_aliases):
            func(ibs, qrid_list)

    valid_test_helpstr_list.append('    # --- Config Tests ---')

    # Allow any testcfg to be in tests like: vsone_1 or vsmany_3
    for test_cfg_name in experiment_configs.TEST_NAMES:
        if intest(test_cfg_name):
            experiment_harness.test_configurations(ibs, qrid_list, [test_cfg_name],  df2.next_fnum())

    valid_test_helpstr_list.append('    # --- Help ---')

    if intest('help'):
        print('valid tests are:')
        print('\n'.join(valid_test_helpstr_list))
        return

    if len(input_test_list) > 0:
        print('valid tests are: \n')
        print('\n'.join(valid_test_list))
        raise Exception('Unknown tests: %r ' % input_test_list)
    return locals()


#-------------------
# CUSTOM DEV FUNCS
#-------------------


__ALLRES_CACHE__ = {}


def get_allres(ibs, qrid_list):
    allres_uid = ibs.qreq.get_uid()
    try:
        allres = __ALLRES_CACHE__[allres_uid]
    except KeyError:
        qrid2_qres = ibs.query_database(qrid_list)
        allres = results_all.init_allres(ibs, qrid2_qres)
    # Cache save
    __ALLRES_CACHE__[allres_uid] = allres
    return allres


#------------------
# DEV DEVELOPMENT
#------------------


def devfunc(ibs, qrid_list):
    """ Function for developing something """
    allres = get_allres(ibs, qrid_list)
    locals_ = locals()
    #locals_.update(chipmatch_scores(ibs, qrid_list))
    return locals_


@devcmd('desc_dists')
def desc_dists(ibs, qrid_list):
    """ Plots the distances between matching descriptors
    labeled with groundtruth (true/false) data """
    allres = get_allres(ibs, qrid_list)
    # Get the descriptor distances of true matches
    orgtype_list = ['top_false', 'true']
    disttype = 'L2'
    desc_distances_map = allres.get_desc_match_dists(orgtype_list, orgtype_list)
    results_analyzer.print_desc_distances_map(desc_distances_map)
    #true_desc_dists  = desc_distances_map['true']['L2']
    #false_desc_dists = desc_distances_map['false']['L2']
    #scores_list = [false_desc_dists, true_desc_dists]
    scores_list = [desc_distances_map[orgtype][disttype] for orgtype in orgtype_list]
    scores_lbls = orgtype_list
    scores_markers = ['x', 'o--']
    plottool.plots.draw_scores_cdf(scores_list, scores_lbls, scores_markers)
    df2.set_figtitle('Descriptor Distances')
    return locals()


@devcmd('scores')
def chipmatch_scores(ibs, qrid_list):
    allres = get_allres(ibs, qrid_list)
    # Get the descriptor distances of true matches
    orgtype_list = ['false', 'true']
    markers_map = {'false': 'x', 'true': 'o-'}
    cmatch_scores_map = allres.get_chipmatch_scores(orgtype_list)
    results_analyzer.print_chipmatch_scores_map(cmatch_scores_map)
    true_cmatch_scores  = cmatch_scores_map['true']
    false_cmatch_scores = cmatch_scores_map['false']
    scores_list = [cmatch_scores_map[orgtype] for orgtype in orgtype_list]
    scores_lbls = orgtype_list
    scores_markers = [markers_map[orgtype] for orgtype in orgtype_list]
    plottool.plots.draw_scores_cdf(scores_list, scores_lbls, scores_markers)
    df2.set_figtitle('Chipmatch Scores ' + ibs.qreq.get_uid())
    return locals()


@devcmd('gv')
def gvcomp(ibs, qrid_list):
    """
    GV = With gravity vector
    RI = With rotation invariance
    """
    def testcomp(ibs, qrid_list):
        allres = get_allres(ibs, qrid_list)
        for qrid in qrid_list:
            qres = allres.get_qres(qrid)
            interact.ishow_qres(ibs, qres, annote_mode=2)
        return allres
    ibs_GV = ibs
    ibs_RI = ibs.clone_handle(nogravity_hack=True)

    allres_GV = testcomp(ibs_GV, qrid_list)
    allres_RI = testcomp(ibs_RI, qrid_list)
    return locals()


def get_ibslist(ibs):
    ibs_GV  = ibs
    ibs_RI  = ibs.clone_handle(nogravity_hack=True)
    ibs_RIW = ibs.clone_handle(nogravity_hack=True, gravity_weighting=True)
    ibs_list = [ibs_GV, ibs_RI, ibs_RIW]
    return ibs_list


@devcmd('gv_scores')
def compgrav_chipmatch_scores(ibs, qrid_list):
    ibs_list = get_ibslist(ibs)
    for ibs_ in ibs_list:
        chipmatch_scores(ibs_, qrid_list)


#------------------
# DEV MAIN
#------------------

@profile
def dev_main():
    global back
    print('++dev')
    main_locals = ibeis.main(gui='--gui' in sys.argv)
    return main_locals


def rundev(main_locals):
    ibs = main_locals['ibs']
    back = main_locals['back']
    fnum = 1
    qrid_list = main_helpers.get_test_qrids(ibs)
<<<<<<< HEAD
    print('test_qrids = %r' % qrid_list)
    print('len(test_qrids) = %d' % len(qrid_list))
    assert len(qrid_list) > 0, 'assert!'
=======
    print('[dev] qrid_list = %r' % qrid_list)
>>>>>>> 486340c3
    ibs.prep_qreq_db(qrid_list)

    expt_locals = run_experiments(ibs, qrid_list)

    if '--devmode' in sys.argv:
        devfunc_locals = devfunc(ibs, qrid_list)
        exec(utool.execstr_dict(devfunc_locals, 'devfunc_locals'))

    if not '--nopresent' in sys.argv:
        df2.present()
    ipy = (not '--gui' in sys.argv) or ('--cmd' in sys.argv)
    main_execstr = ibeis.main_loop(main_locals, ipy=ipy)
    return locals(), main_execstr


if __name__ == '__main__':
    """
        The Developer Script
            A command line interface to almost everything

            -w     # wait / show the gui / figures are visible
            --cmd  # ipython shell to play with variables
            -t     # run list of tests

            Examples:
                ./dev.py -t query -w
    """
<<<<<<< HEAD
    utool.print_resource_usage()
    main_locals = dev_main()
    #
    # ______________________________
    # + Common variables for IPython
    SNIPPITS = True
    if SNIPPITS:
        ibs = main_locals['ibs']
        ibs.dump_tables()
        valid_rids = ibs.get_valid_rids()
        valid_gids = ibs.get_valid_gids()
        valid_nids = ibs.get_valid_nids()
        valid_nid_list  = ibs.get_roi_nids(valid_rids)
        valid_rid_names = ibs.get_roi_names(valid_rids)
        valid_rid_gtrues = ibs.get_roi_groundtruth(valid_rids)
    # L___________________________
    #
    #
    RUN_DEV = True
    #RUN_DEV = '__IPYTHON__' in vars()
    if RUN_DEV:
        dev_locals, main_execstr = rundev(main_locals)
        dev_execstr = utool.execstr_dict(dev_locals, 'dev_locals')
        execstr = dev_execstr + '\n' + main_execstr
        utool.print_resource_usage()
        exec(execstr)


#DEV TODO
=======
    multiprocessing.freeze_support()  # for win32
    dev_locals, main_execstr = dev_main()
    dev_execstr = utool.execstr_dict(dev_locals, 'dev_locals')
    execstr = dev_execstr + '\n' + main_execstr
    if '--memprof' in sys.argv:
        utool.print_resource_usage()
        utool.memory_profile()
    exec(execstr)


>>>>>>> 486340c3
"""
export

<<<<<<< HEAD

=======
rid_list = ibs.get_valid_rids()
gid_list = ibs.get_valid_gids()
nid_list = ibs.get_valid_nids()
>>>>>>> 486340c3
"""<|MERGE_RESOLUTION|>--- conflicted
+++ resolved
@@ -229,13 +229,9 @@
     back = main_locals['back']
     fnum = 1
     qrid_list = main_helpers.get_test_qrids(ibs)
-<<<<<<< HEAD
     print('test_qrids = %r' % qrid_list)
     print('len(test_qrids) = %d' % len(qrid_list))
     assert len(qrid_list) > 0, 'assert!'
-=======
-    print('[dev] qrid_list = %r' % qrid_list)
->>>>>>> 486340c3
     ibs.prep_qreq_db(qrid_list)
 
     expt_locals = run_experiments(ibs, qrid_list)
@@ -263,16 +259,18 @@
             Examples:
                 ./dev.py -t query -w
     """
-<<<<<<< HEAD
-    utool.print_resource_usage()
-    main_locals = dev_main()
+    multiprocessing.freeze_support()  # for win32
+    #
+    # IBEIS Main
+    dev_locals, main_execstr = dev_main()
     #
     # ______________________________
     # + Common variables for IPython
     SNIPPITS = True
     if SNIPPITS:
+        # Get snippet variables
         ibs = main_locals['ibs']
-        ibs.dump_tables()
+        #ibs.dump_tables()
         valid_rids = ibs.get_valid_rids()
         valid_gids = ibs.get_valid_gids()
         valid_nids = ibs.get_valid_nids()
@@ -282,37 +280,14 @@
     # L___________________________
     #
     #
-    RUN_DEV = True
-    #RUN_DEV = '__IPYTHON__' in vars()
+    # Development code
+    RUN_DEV = True  # RUN_DEV = '__IPYTHON__' in vars()
     if RUN_DEV:
         dev_locals, main_execstr = rundev(main_locals)
         dev_execstr = utool.execstr_dict(dev_locals, 'dev_locals')
         execstr = dev_execstr + '\n' + main_execstr
-        utool.print_resource_usage()
         exec(execstr)
-
-
-#DEV TODO
-=======
-    multiprocessing.freeze_support()  # for win32
-    dev_locals, main_execstr = dev_main()
-    dev_execstr = utool.execstr_dict(dev_locals, 'dev_locals')
-    execstr = dev_execstr + '\n' + main_execstr
+    # Memory profile
     if '--memprof' in sys.argv:
         utool.print_resource_usage()
-        utool.memory_profile()
-    exec(execstr)
-
-
->>>>>>> 486340c3
-"""
-export
-
-<<<<<<< HEAD
-
-=======
-rid_list = ibs.get_valid_rids()
-gid_list = ibs.get_valid_gids()
-nid_list = ibs.get_valid_nids()
->>>>>>> 486340c3
-"""+        utool.memory_profile()