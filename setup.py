#!/usr/bin/env python
# -*- coding: utf-8 -*-
from __future__ import absolute_import, division, print_function
<<<<<<< HEAD
import six
from utool import util_setup
import setuptools


setman = util_setup.SetupManager()


CHMOD_PATTERNS = [
    'run_tests.sh',
    'test_*.py',
    'ingest_*.py',
]

# python -m utool.util_dev --exec-get_submodules_from_dpath --only_packages
PROJECT_DIRS = ['.', 'ibeis', 'ibeis/algo', 'ibeis/control', 'ibeis/dbio',
                'ibeis/expt', 'ibeis/gui', 'ibeis/init', 'ibeis/other',
                'ibeis/scripts', 'ibeis/templates', 'ibeis/tests', 'ibeis/viz',
                'ibeis/web', 'ibeis/algo/detect', 'ibeis/algo/hots',
                'ibeis/algo/preproc', 'ibeis/algo/hots/smk',
                'ibeis/viz/interact']


CLUTTER_PATTERNS = [
    '\'',
    '*.dump.txt',
    '*.sqlite3',
    '*.prof',
    '*.prof.txt',
    '*.lprof',
    '*.ln.pkg',
    'failed.txt',
    'failed_doctests.txt',
    'failed_shelltests.txt',
    'test_pyflann_index.flann',
    'test_pyflann_ptsdata.npz',
    '_timeings.txt',
    'timeings.txt',
    'test_times.txt',
    'raw_profile.txt',
    'Tgen.sh',
    'IBEISApp.pkg',
    'tempfile1.txt',
    'tempfile2.txt',
    'profile_out.*',
    'profile_output.*'
]

CLUTTER_DIRS = [
    'logs/',
    'dist/',
    #'ibeis/export',
    #'ibeis/ingest',
    #'ibeis/injest',
    #'ibeis/model',
    #'ibeis/io',
    #'ibeis/dev',
    #'testsuite',
    #'testdb_dst',
    '__pycache__/',
    # From pyinstaller
    #'vtool',
    #'utool',
    #'plottool',
    #'pyrf',
    #'pyhesaff',
    #'pyflann',
    #'webapps',
    #'static',
    #'templates',
    #'web',
    #'qt_menu.nib',
]

INSTALL_REQUIRES = [
    'utool >= 1.0.0.dev1',
    'vtool >= 1.0.0.dev1',
    'pyhesaff >= 1.0.0.dev1',
    'pyrf >= 1.0.0.dev1',
    'guitool >= 1.0.0.dev1',
    'plottool >= 1.0.0.dev1',
    'scipy >= 0.13.2',
    'Pillow >= 6.2.2',
    'psutil',
    'requests >= 0.8.2',
    #'setproctitle >= 1.1.8',
    'scikit-learn >= 0.15.2',
    #'decorator',
    'lockfile >= 0.10.2',
    'apipkg',
    'networkx >= 1.9.1',
    'simplejson',
    'zmq',
    #'objgraph',
    #'pycallgraph',
    #'gevent',
    #'PyQt 4/5 >= 4.9.1', # cannot include because pyqt4 is not in pip
]

NUMPY_VERSION_BUG = False
if NUMPY_VERSION_BUG:
    INSTALL_REQUIRES += [
        'matplotlib',
        'numpy',    # 1.10 has hard time in comparison
    ]

else:
    INSTALL_REQUIRES += [
        'numpy >= 1.9.0',
        'matplotlib >= 1.3.1',
    ]

INSTALL_OPTIONAL = [
    'tornado',
    'flask',
    'flask-cors',
    'pynmea2',
    'pygraphviz',
    'pydot',
    #'https://pypi.python.org/packages/source/p/pyparsing/pyparsing-1.5.7.tar.gz#md5=9be0fcdcc595199c646ab317c1d9a709', # pyparsing
    #http://www.graphviz.org/pub/graphviz/stable/windows/graphviz-2.38.msi
    #pip uninstall pydot
    #pip uninstall pyparsing
    #pip install -Iv https://pypi.python.org/packages/source/p/pyparsing/pyparsing-1.5.7.tar.gz#md5=9be0fcdcc595199c646ab317c1d9a709
    #pip install pydot
    #sudo apt-get  install libgraphviz4 libgraphviz-dev -y
    #sudo apt-get install libgraphviz-dev
    #pip install pygraphviz
    #sudo pip3 install pygraphviz
    #    --install-option="--include-path=/usr/include/graphviz"
    #    --install-option="--library-path=/usr/lib/graphviz/"
    #python -c "import pygraphviz; print(pygraphviz.__file__)"
    #python3 -c "import pygraphviz; print(pygraphviz.__file__)"
]

INSTALL_OPTIONAL_DEV = [
    'ansi2html',
    'pygments',
    'autopep8',
    'pyfiglet',
]

"""
# Uninstall unimportant modules:

    pip uninstall pylru
    pip uninstall sphinx
    pip uninstall pygments
"""

if six.PY2:
    INSTALL_REQUIRES.append('requests >= 0.8.2')

INSTALL_REQUIRES += INSTALL_OPTIONAL


def parse_version():
    """ Statically parse the version number from __init__.py """
    from os.path import dirname, join
=======
from os.path import exists
import sys


def parse_version(fpath):
    """
    Statically parse the version number from a python file
    """
>>>>>>> b03c0ca8
    import ast
    if not exists(fpath):
        raise ValueError('fpath={!r} does not exist'.format(fpath))
    with open(fpath, 'r') as file_:
        sourcecode = file_.read()
    pt = ast.parse(sourcecode)
    class VersionVisitor(ast.NodeVisitor):
        def visit_Assign(self, node):
            for target in node.targets:
                if getattr(target, 'id', None) == '__version__':
                    self.version = node.value.s
    visitor = VersionVisitor()
    visitor.visit(pt)
    return visitor.version


def parse_description():
    """
    Parse the description in the README file

    CommandLine:
        pandoc --from=markdown --to=rst --output=README.rst README.md
        python -c "import setup; print(setup.parse_description())"
    """
    from os.path import dirname, join, exists
    readme_fpath = join(dirname(__file__), 'README.rst')
    # This breaks on pip install, so check that it exists.
    if exists(readme_fpath):
        with open(readme_fpath, 'r') as f:
            text = f.read()
        return text
    return ''


def parse_requirements(fname='requirements.txt', with_version=False):
    """
    Parse the package dependencies listed in a requirements file but strips
    specific versioning information.

    Args:
        fname (str): path to requirements file
        with_version (bool, default=False): if true include version specs

    Returns:
        List[str]: list of requirements items

    CommandLine:
        python -c "import setup; print(setup.parse_requirements())"
        python -c "import setup; print(chr(10).join(setup.parse_requirements(with_version=True)))"
    """
    from os.path import exists
    import re
    require_fpath = fname

    def parse_line(line):
        """
        Parse information from a line in a requirements text file
        """
        if line.startswith('-r '):
            # Allow specifying requirements in other files
            target = line.split(' ')[1]
            for info in parse_require_file(target):
                yield info
        else:
            info = {'line': line}
            if line.startswith('-e '):
                info['package'] = line.split('#egg=')[1]
            else:
                # Remove versioning from the package
                pat = '(' + '|'.join(['>=', '==', '>']) + ')'
                parts = re.split(pat, line, maxsplit=1)
                parts = [p.strip() for p in parts]

                info['package'] = parts[0]
                if len(parts) > 1:
                    op, rest = parts[1:]
                    if ';' in rest:
                        # Handle platform specific dependencies
                        # http://setuptools.readthedocs.io/en/latest/setuptools.html#declaring-platform-specific-dependencies
                        version, platform_deps = map(str.strip, rest.split(';'))
                        info['platform_deps'] = platform_deps
                    else:
                        version = rest  # NOQA
                    info['version'] = (op, version)
            yield info

    def parse_require_file(fpath):
        with open(fpath, 'r') as f:
            for line in f.readlines():
                line = line.strip()
                if line and not line.startswith('#'):
                    for info in parse_line(line):
                        yield info

    def gen_packages_items():
        if exists(require_fpath):
            for info in parse_require_file(require_fpath):
                parts = [info['package']]
                if with_version and 'version' in info:
                    parts.extend(info['version'])
                if not sys.version.startswith('3.4'):
                    # apparently package_deps are broken in 3.4
                    platform_deps = info.get('platform_deps')
                    if platform_deps is not None:
                        parts.append(';' + platform_deps)
                item = ''.join(parts)
                yield item

    packages = list(gen_packages_items())
    return packages


def native_mb_python_tag(plat_impl=None, version_info=None):
    """
    Example:
        >>> print(native_mb_python_tag())
        >>> print(native_mb_python_tag('PyPy', (2, 7)))
        >>> print(native_mb_python_tag('CPython', (3, 8)))
    """
    if plat_impl is None:
        import platform
        plat_impl = platform.python_implementation()

    if version_info is None:
        import sys
        version_info = sys.version_info

    major, minor = version_info[0:2]
    ver = '{}{}'.format(major, minor)

    if plat_impl == 'CPython':
        # TODO: get if cp27m or cp27mu
        impl = 'cp'
        if ver == '27':
            IS_27_BUILT_WITH_UNICODE = True  # how to determine this?
            if IS_27_BUILT_WITH_UNICODE:
                abi = 'mu'
            else:
                abi = 'm'
        else:
            if ver == '38':
                # no abi in 38?
                abi = ''
            else:
                abi = 'm'
        mb_tag = '{impl}{ver}-{impl}{ver}{abi}'.format(**locals())
    elif plat_impl == 'PyPy':
        abi = ''
        impl = 'pypy'
        ver = '{}{}'.format(major, minor)
        mb_tag = '{impl}-{ver}'.format(**locals())
    else:
        raise NotImplementedError(plat_impl)
    return mb_tag


# @setman.register_command
def autogen_explicit_imports():
    """
    Excpliticly generated injectable code in order to aid auto complete
    programs like jedi as well as allow for a more transparent stack trace.

    python -m ibeis dev_autogen_explicit_injects
    """
    import ibeis  # NOQA
    from ibeis.control import controller_inject
    controller_inject.dev_autogen_explicit_injects()


NAME = 'ibeis'
VERSION = parse_version('ibeis/__init__.py')  # must be global for git tags

if __name__ == '__main__':
    extras_require = {
        'all': parse_requirements('requirements.txt'),
        'tests': parse_requirements('requirements/tests.txt'),
        'optional': parse_requirements('requirements/optional.txt'),
    }
    install_requires = parse_requirements('requirements/runtime.txt')
    print('install_requires = {!r}'.format(install_requires))

    from setuptools import setup, find_packages
    kwargs = dict(
        name=NAME,
        version=VERSION,
        description='Image Based Ecological Information System',
        long_description=parse_description(),
        long_description_content_type='text/x-rst',
        author='Jon Crall, Jason Parham',
        author_email='erotemic@gmail.com',
        install_requires=install_requires,
        extras_require=extras_require,
        entry_points={
            'console_scripts': [
                # Register specific python functions as command line scripts
                'ibeis=ibeis.__main__:run_ibeis',
            ],
        },
        #cython_files=CYTHON_FILES,
        classifiers=[
            # List of classifiers available at:
            # https://pypi.python.org/pypi?%3Aaction=list_classifiers
            'Development Status :: 4 - Beta',
            # This should be interpreted as Apache License v2.0
            'License :: OSI Approved :: Apache Software License',
            # Supported Python versions
            'Programming Language :: Python :: 3',
        ],
        packages=find_packages('.')
        # packages=[
        #     'ibeis', 'ibeis/algo', 'ibeis/control', 'ibeis/dbio',
        #     'ibeis/expt', 'ibeis/gui', 'ibeis/init', 'ibeis/other',
        #     'ibeis/scripts', 'ibeis/templates', 'ibeis/tests', 'ibeis/viz',
        #     'ibeis/web', 'ibeis/algo/detect', 'ibeis/algo/hots',
        #     'ibeis/algo/preproc', 'ibeis/algo/hots/smk',
        #     'ibeis/viz/interact'
        # ],
    )
    setup(**kwargs)<|MERGE_RESOLUTION|>--- conflicted
+++ resolved
@@ -1,167 +1,6 @@
 #!/usr/bin/env python
 # -*- coding: utf-8 -*-
 from __future__ import absolute_import, division, print_function
-<<<<<<< HEAD
-import six
-from utool import util_setup
-import setuptools
-
-
-setman = util_setup.SetupManager()
-
-
-CHMOD_PATTERNS = [
-    'run_tests.sh',
-    'test_*.py',
-    'ingest_*.py',
-]
-
-# python -m utool.util_dev --exec-get_submodules_from_dpath --only_packages
-PROJECT_DIRS = ['.', 'ibeis', 'ibeis/algo', 'ibeis/control', 'ibeis/dbio',
-                'ibeis/expt', 'ibeis/gui', 'ibeis/init', 'ibeis/other',
-                'ibeis/scripts', 'ibeis/templates', 'ibeis/tests', 'ibeis/viz',
-                'ibeis/web', 'ibeis/algo/detect', 'ibeis/algo/hots',
-                'ibeis/algo/preproc', 'ibeis/algo/hots/smk',
-                'ibeis/viz/interact']
-
-
-CLUTTER_PATTERNS = [
-    '\'',
-    '*.dump.txt',
-    '*.sqlite3',
-    '*.prof',
-    '*.prof.txt',
-    '*.lprof',
-    '*.ln.pkg',
-    'failed.txt',
-    'failed_doctests.txt',
-    'failed_shelltests.txt',
-    'test_pyflann_index.flann',
-    'test_pyflann_ptsdata.npz',
-    '_timeings.txt',
-    'timeings.txt',
-    'test_times.txt',
-    'raw_profile.txt',
-    'Tgen.sh',
-    'IBEISApp.pkg',
-    'tempfile1.txt',
-    'tempfile2.txt',
-    'profile_out.*',
-    'profile_output.*'
-]
-
-CLUTTER_DIRS = [
-    'logs/',
-    'dist/',
-    #'ibeis/export',
-    #'ibeis/ingest',
-    #'ibeis/injest',
-    #'ibeis/model',
-    #'ibeis/io',
-    #'ibeis/dev',
-    #'testsuite',
-    #'testdb_dst',
-    '__pycache__/',
-    # From pyinstaller
-    #'vtool',
-    #'utool',
-    #'plottool',
-    #'pyrf',
-    #'pyhesaff',
-    #'pyflann',
-    #'webapps',
-    #'static',
-    #'templates',
-    #'web',
-    #'qt_menu.nib',
-]
-
-INSTALL_REQUIRES = [
-    'utool >= 1.0.0.dev1',
-    'vtool >= 1.0.0.dev1',
-    'pyhesaff >= 1.0.0.dev1',
-    'pyrf >= 1.0.0.dev1',
-    'guitool >= 1.0.0.dev1',
-    'plottool >= 1.0.0.dev1',
-    'scipy >= 0.13.2',
-    'Pillow >= 6.2.2',
-    'psutil',
-    'requests >= 0.8.2',
-    #'setproctitle >= 1.1.8',
-    'scikit-learn >= 0.15.2',
-    #'decorator',
-    'lockfile >= 0.10.2',
-    'apipkg',
-    'networkx >= 1.9.1',
-    'simplejson',
-    'zmq',
-    #'objgraph',
-    #'pycallgraph',
-    #'gevent',
-    #'PyQt 4/5 >= 4.9.1', # cannot include because pyqt4 is not in pip
-]
-
-NUMPY_VERSION_BUG = False
-if NUMPY_VERSION_BUG:
-    INSTALL_REQUIRES += [
-        'matplotlib',
-        'numpy',    # 1.10 has hard time in comparison
-    ]
-
-else:
-    INSTALL_REQUIRES += [
-        'numpy >= 1.9.0',
-        'matplotlib >= 1.3.1',
-    ]
-
-INSTALL_OPTIONAL = [
-    'tornado',
-    'flask',
-    'flask-cors',
-    'pynmea2',
-    'pygraphviz',
-    'pydot',
-    #'https://pypi.python.org/packages/source/p/pyparsing/pyparsing-1.5.7.tar.gz#md5=9be0fcdcc595199c646ab317c1d9a709', # pyparsing
-    #http://www.graphviz.org/pub/graphviz/stable/windows/graphviz-2.38.msi
-    #pip uninstall pydot
-    #pip uninstall pyparsing
-    #pip install -Iv https://pypi.python.org/packages/source/p/pyparsing/pyparsing-1.5.7.tar.gz#md5=9be0fcdcc595199c646ab317c1d9a709
-    #pip install pydot
-    #sudo apt-get  install libgraphviz4 libgraphviz-dev -y
-    #sudo apt-get install libgraphviz-dev
-    #pip install pygraphviz
-    #sudo pip3 install pygraphviz
-    #    --install-option="--include-path=/usr/include/graphviz"
-    #    --install-option="--library-path=/usr/lib/graphviz/"
-    #python -c "import pygraphviz; print(pygraphviz.__file__)"
-    #python3 -c "import pygraphviz; print(pygraphviz.__file__)"
-]
-
-INSTALL_OPTIONAL_DEV = [
-    'ansi2html',
-    'pygments',
-    'autopep8',
-    'pyfiglet',
-]
-
-"""
-# Uninstall unimportant modules:
-
-    pip uninstall pylru
-    pip uninstall sphinx
-    pip uninstall pygments
-"""
-
-if six.PY2:
-    INSTALL_REQUIRES.append('requests >= 0.8.2')
-
-INSTALL_REQUIRES += INSTALL_OPTIONAL
-
-
-def parse_version():
-    """ Statically parse the version number from __init__.py """
-    from os.path import dirname, join
-=======
 from os.path import exists
 import sys
 
@@ -170,7 +9,6 @@
     """
     Statically parse the version number from a python file
     """
->>>>>>> b03c0ca8
     import ast
     if not exists(fpath):
         raise ValueError('fpath={!r} does not exist'.format(fpath))
@@ -360,7 +198,7 @@
         long_description=parse_description(),
         long_description_content_type='text/x-rst',
         author='Jon Crall, Jason Parham',
-        author_email='erotemic@gmail.com',
+        author_email='dev@wildme.org',
         install_requires=install_requires,
         extras_require=extras_require,
         entry_points={
